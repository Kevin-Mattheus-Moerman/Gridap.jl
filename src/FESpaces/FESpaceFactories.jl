
"""
"""
function FESpace(;kwargs...)

  constraint = _get_kwarg(:constraint,kwargs,nothing)
  # constraint = nothing
  reffe = _get_kwarg(:reffe,kwargs)
  @notimplementedif !isa(reffe,Symbol) "For the moment, reffe can only be a symbol"

  fespace = nothing

  if reffe in [:Lagrangian,:QLagrangian,:PLagrangian,:SLagrangian]

    fespace = _setup_lagrange_spaces(kwargs)

  elseif reffe == :RaviartThomas

    fespace = _setup_hdiv_space(kwargs)

  elseif reffe == :Nedelec

    fespace = _setup_hcurl_space(kwargs)

  else
    @notimplemented "Unsupported reffe $reffe."
  end

  @assert fespace != nothing

  if constraint == nothing
    _fespace = fespace

  elseif constraint == :zeromean
    model = _get_kwarg(:model,kwargs)
    order = _get_kwarg(:order,kwargs)
    trian = get_triangulation(model)
    quad = CellQuadrature(trian,order)
    _fespace = ZeroMeanFESpace(fespace,trian,quad)

  else
    @unreachable "Unknown constraint value $constraint"
  end

<<<<<<< HEAD
  restricted_at = _get_kwarg(:restricted_at,kwargs,nothing)
  # restricted_at = nothing
=======
  restricted_at = _get_restricted_triangulation(kwargs)
>>>>>>> 0ae1ca56
  if restricted_at == nothing
    return _fespace
  else
    @assert isa(restricted_at,RestrictedTriangulation)
    return ExtendedFESpace(_fespace,restricted_at)
  end

end

function _get_restricted_triangulation(kwargs)
  model  = _get_kwarg(:model,kwargs,nothing)
  _trian = _get_kwarg(:triangulation,kwargs,nothing)
  if _trian == nothing
    if model == nothing
      @unreachable "either a model or a triangulation has to be provided for building a FESpace"
    end
    trian = get_triangulation(model)
  else
    if model != nothing
      @unreachable "either a model or a triangulation BUT NOT BOTH has to be provided for building a FESpace"
    end
    trian = _trian
  end
  _get_restricted_triangulation_or_nothing(trian)
end

function  _get_restricted_triangulation_or_nothing(trian)
  nothing
end

function  _get_restricted_triangulation_or_nothing(trian::RestrictedTriangulation)
  trian
end

"""
"""
function TestFESpace(;kwargs...)
  FESpace(;kwargs...)
end

function _setup_hdiv_space(kwargs)

  reffe = _get_kwarg(:reffe,kwargs)
  model = _get_kwarg(:model,kwargs)
  labels = _get_kwarg(:labels,kwargs,get_face_labeling(model))
  conformity = _get_kwarg(:conformity,kwargs,true)
  diritags = _get_kwarg(:dirichlet_tags,kwargs,Int[])
  order = _get_kwarg(:order,kwargs,nothing)
  dofspace = _get_kwarg(:dof_space,kwargs,:reference)
  ( dofspace == :reference ? true : false )

  Tf = _get_kwarg(:valuetype,kwargs,VectorValue{1,Float64})
  T = eltype(Tf)

  if order == nothing
    @unreachable "order is a mandatory keyword argument in FESpace constructor for RaviartThomas reference FEs"
  end

  polytopes = get_polytopes(model)
  reffes = [RaviartThomasRefFE(T,p,order) for p in polytopes]

  if conformity in [true, :default, :HDiv, :Hdiv]
      V =  DivConformingFESpace(reffes,model,labels,diritags,(dofspace==:reference))
  else
    s = "Conformity $conformity not implemented for $reffe reference FE on polytopes $(polytopes...)"
    @unreachable s
  end

  V
end

function _setup_hcurl_space(kwargs)

  reffe = _get_kwarg(:reffe,kwargs)
  model = _get_kwarg(:model,kwargs)
  labels = _get_kwarg(:labels,kwargs,get_face_labeling(model))
  conformity = _get_kwarg(:conformity,kwargs,true)
  diritags = _get_kwarg(:dirichlet_tags,kwargs,Int[])
  order = _get_kwarg(:order,kwargs,nothing)
  dofspace = _get_kwarg(:dof_space,kwargs,:reference)
  Tf = _get_kwarg(:valuetype,kwargs,VectorValue{1,Float64})
  T = eltype(Tf)

  if order == nothing
    @unreachable "order is a mandatory keyword argument in FESpace constructor for Nedelec reference FEs"
  end

  polytopes = get_polytopes(model)
  reffes = [NedelecRefFE(T,p,order) for p in polytopes]

  if conformity in [true, :default, :HCurl, :Hcurl]
      V =  CurlConformingFESpace(reffes,model,labels,diritags,(dofspace==:reference))
  else
    s = "Conformity $conformity not implemented for $reffe reference FE on polytopes $(polytopes...)"
    @unreachable s
  end

  V
end

function _setup_lagrange_spaces(kwargs)

  conformity = _get_kwarg(:conformity,kwargs,true)
  reffe = _get_kwarg(:reffe,kwargs)
  order = _get_kwarg(:order,kwargs)
  T = _get_kwarg(:valuetype,kwargs,nothing)
  diritags = _get_kwarg(:dirichlet_tags,kwargs,Int[])
  dirimasks = _get_kwarg(:dirichlet_masks,kwargs,nothing)
  # dirimasks = nothing
  dofspace = _get_kwarg(:dof_space,kwargs,:reference)
  labels = _get_kwarg(:labels,kwargs,nothing)
  # labels = nothing
  model = _get_kwarg(:model,kwargs,nothing)

  if T == nothing
    @unreachable "valuetype is a mandatory keyword argument in FESpace constructor for Lagrangian reference FEs"
  end

  if conformity in [false, :L2]

    s = "Strong dirichlet conditions cannot be imposed in discontinuous spaces for the moment"
    @notimplementedif diritags != Int[] s
    @notimplementedif dirimasks != nothing s

    _trian = _get_kwarg(:triangulation,kwargs,nothing)
    if _trian == nothing
      if model == nothing
        @unreachable "either a model or a triangulation has to be provided for building a discontinuous Lagrangian space"
      end
      trian = get_triangulation(model)
    else
      if model != nothing
        @unreachable "either a model or a triangulation BUT NOT BOTH has to be provided for building a discontinuous Lagrangian space"
      end
      trian = _trian
    end

    polytopes = [get_polytope(r) for r in get_reffes(trian)]

    if _is_reffe_lagrangian_compatible_with_polytopes(reffe,polytopes)
      if reffe == :SLagrangian
        _reffes = [SerendipityRefFE(T,p,order) for p in polytopes]
      else
        _reffes = [LagrangianRefFE(T,p,order) for p in polytopes]
      end
    else
      if reffe == :PLagrangian
        _reffes = [PDiscRefFE(T,p,order) for p in polytopes]
      else
        @unreachable "Not possible to use a $reffe reffe on polytopoes $(polytopes...)"
      end
    end

    return  DiscontinuousFESpace(_reffes,trian)

  elseif conformity in [true, :default, :H1, :C0]

    if model == nothing
      @unreachable "model is a mandatory keyword argument in FESpace constructor for conforming Lagrangian reference FEs"
    end
    polytopes = get_polytopes(model)
    trian = get_triangulation(model)
    if ! _is_reffe_lagrangian_compatible_with_polytopes(reffe,polytopes)
      s = "Conformity $conformity not possible for $reffe reference FE on polytopes $(polytopes...)"
      @unreachable s
    end
    if reffe == :SLagrangian
      _reffes = [SerendipityRefFE(T,p,order) for p in polytopes]
    else
      _reffes = [LagrangianRefFE(T,p,order) for p in polytopes]
    end
    if labels == nothing
      return GradConformingFESpace(_reffes,model,diritags,dirimasks,(dofspace==:reference))
    else
      return GradConformingFESpace(_reffes,model,labels,diritags,dirimasks,(dofspace==:reference))
    end

  else
    s = "Conformity $conformity not implemented for lagrangian reference FEs"
    @unreachable s
  end

end

#function _setup_lagrange_spaces(kwargs)
#
#  reffe = _get_kwarg(:reffe,kwargs)
#  model = _get_kwarg(:model,kwargs)
#  labels = _get_kwarg(:labels,kwargs,nothing)
#  conformity = _get_kwarg(:conformity,kwargs,true)
#  diritags = _get_kwarg(:dirichlet_tags,kwargs,Int[])
#  dirimasks = _get_kwarg(:dirichlet_masks,kwargs,nothing)
#  order = _get_kwarg(:order,kwargs)
#
#  polytopes = get_polytopes(model)
#  trian = get_triangulation(model)
#
#  T = _get_kwarg(:valuetype,kwargs,nothing)
#  if T == nothing
#    @unreachable "valuetype is a mandatory keyword argument in FESpace constructor for Lagrangian reference FEs"
#  end
#
#  if _is_reffe_lagrangian_compatible_with_polytopes(reffe,polytopes)
#
#    if reffe == :SLagrangian
#      _reffes = [SerendipityRefFE(T,p,order) for p in polytopes]
#    else
#      _reffes = [LagrangianRefFE(T,p,order) for p in polytopes]
#    end
#
#    if conformity in [false, :L2]
#
#      s = "Strong dirichlet conditions cannot be imposed in discontinuous spaces for the moment"
#      @notimplementedif diritags != Int[] s
#      @notimplementedif dirimasks != nothing s
#
#      return  DiscontinuousFESpace(_reffes,trian)
#
#    elseif conformity in [true, :default, :H1, :C0]
#      if labels == nothing
#        return GradConformingFESpace(_reffes,model,diritags,dirimasks)
#      else
#        return GradConformingFESpace(_reffes,model,labels,diritags,dirimasks)
#      end
#
#    else
#      s = "Conformity $conformity not implemented for $reffe reference FE on polytopes $(polytopes...)"
#      @unreachable s
#
#    end
#
#  elseif reffe == :PLagrangian
#
#      if conformity in [false, :L2]
#
#        _reffes = [PDiscRefFE(T,p,order) for p in polytopes]
#        return  DiscontinuousFESpace(_reffes,trian)
#
#      else
#
#        @unreachable "Conformity $conformity not possible for $reffe reference FE on $(polytopes...)"
#
#      end
#
#  else
#
#    @notimplemented "Reference element $reffe not implemented on $(polytopes...)"
#
#  end
#
#end

function _get_kwarg(kwarg,kwargs)
  try
    return kwargs[kwarg]
  catch
    s = "The key-word argument $(kwarg) is mandatory in the FESpace constructor"
    error(s)
  end
end

function _get_kwarg(kwarg,kwargs,value)
  try
    return kwargs[kwarg]
  catch
    return value
  end
end

function _is_reffe_lagrangian_compatible_with_polytopes(reffe,polytopes)
  a = true
  for p in polytopes
    a = a && _is_reffe_lagrangian_compatible_with_polytope(reffe,p)
  end
  a
end

function _is_reffe_lagrangian_compatible_with_polytope(reffe,polytope)
  v = (reffe == :Lagrangian)
  v = v || (reffe == :QLagrangian && is_n_cube(polytope))
  v = v || (reffe == :SLagrangian && is_n_cube(polytope))
  v = v || (reffe == :PLagrangian && is_simplex(polytope))
  v
end<|MERGE_RESOLUTION|>--- conflicted
+++ resolved
@@ -42,12 +42,7 @@
     @unreachable "Unknown constraint value $constraint"
   end
 
-<<<<<<< HEAD
-  restricted_at = _get_kwarg(:restricted_at,kwargs,nothing)
-  # restricted_at = nothing
-=======
   restricted_at = _get_restricted_triangulation(kwargs)
->>>>>>> 0ae1ca56
   if restricted_at == nothing
     return _fespace
   else
