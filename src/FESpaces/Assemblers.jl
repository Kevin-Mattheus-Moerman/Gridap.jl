--- conflicted
+++ resolved
@@ -31,7 +31,7 @@
   u = -one(eltype(gids))
   for i in eachindex(rows)
     ri = rows[i]
-    if ri>0 && row_mask(a,ri) 
+    if ri>0 && row_mask(a,ri)
       gids[i] = row_map(a,ri)
     else
       gids[i] = u
@@ -52,7 +52,7 @@
   u = -one(eltype(gids))
   for i in eachindex(cols)
     ri = cols[i]
-    if ri>0 && col_mask(a,ri) 
+    if ri>0 && col_mask(a,ri)
       gids[i] = col_map(a,ri)
     else
       gids[i] = u
@@ -328,19 +328,14 @@
   for trian in get_domains(a)
     cell_mat = get_contribution(a,trian)
     @assert eltype(cell_mat) <: AbstractMatrix
-<<<<<<< HEAD
     ccell_mat, ccell_bgcell = compress(cell_mat,trian)
-    push!(w,ccell_mat)
-    push!(r,ccell_bgcell)
-=======
-    cell_mat_c = attach_constraints_cols(trial,cell_mat,trian)
-    cell_mat_rc = attach_constraints_rows(test,cell_mat_c,trian)
-    rows = get_cell_dof_ids(test,trian)
-    cols = get_cell_dof_ids(trial,trian)
-    push!(w,cell_mat_rc)
+    ccell_mat_c = attach_constraints_cols(trial,ccell_mat,ccell_bgcell)
+    ccell_mat_rc = attach_constraints_rows(test,ccell_mat_c,ccell_bgcell)
+    rows = get_cell_dof_ids(test,ccell_bgcell)
+    cols = get_cell_dof_ids(trial,ccell_bgcell)
+    push!(w,ccell_mat_rc)
     push!(r,rows)
     push!(c,cols)
->>>>>>> c3f82e47
   end
   (w,r,c)
 end
@@ -364,23 +359,16 @@
   r = []
   c = []
   for trian in get_domains(a)
-<<<<<<< HEAD
-    cell_matvec = get_contribution(a,trian)
-    @assert eltype(cell_matvec) <: Tuple
-    ccell_matvec, ccell_bgcell = compress(cell_matvec,trian)
-    push!(w,ccell_matvec)
-    push!(r,ccell_bgcell)
-=======
     cell_mat = get_contribution(a,trian)
     @assert eltype(cell_mat) <: Tuple
-    cell_mat_c = attach_constraints_cols(trial,cell_mat,trian)
-    cell_mat_rc = attach_constraints_rows(test,cell_mat_c,trian)
-    rows = get_cell_dof_ids(test,trian)
-    cols = get_cell_dof_ids(trial,trian)
-    push!(w,cell_mat_rc)
+    ccell_mat, ccell_bgcell = compress(cell_mat,trian)
+    ccell_mat_c = attach_constraints_cols(trial,ccell_mat,ccell_bgcell)
+    ccell_mat_rc = attach_constraints_rows(test,ccell_mat_c,ccell_bgcell)
+    rows = get_cell_dof_ids(test,ccell_bgcell)
+    cols = get_cell_dof_ids(trial,ccell_bgcell)
+    push!(w,ccell_mat_rc)
     push!(r,rows)
     push!(c,cols)
->>>>>>> c3f82e47
   end
   (w,r,c)
 end
