
"""
"""
abstract type AssemblyStrategy end

"""
"""
function row_map(a::AssemblyStrategy,row)
  @abstractmethod
end

"""
"""
function col_map(a::AssemblyStrategy,col)
  @abstractmethod
end

"""
"""
function row_mask(a::AssemblyStrategy,row)
  @abstractmethod
end

"""
"""
function col_mask(a::AssemblyStrategy,col)
  @abstractmethod
end

@inline function map_rows!(gids,a::AssemblyStrategy,rows)
  u = -one(eltype(gids))
  for i in eachindex(rows)
    ri = rows[i]
    if ri>0 && row_mask(a,ri) 
      gids[i] = row_map(a,ri)
    else
      gids[i] = u
    end
  end
  nothing
end

@inline function map_rows!(
  gids::BlockArrayCoo,a::AssemblyStrategy,rows::BlockArrayCoo)
  for I in eachblockid(rows)
    map_rows!(gids[I],a,rows[I])
  end
  nothing
end

@inline function map_cols!(gids,a::AssemblyStrategy,cols)
  u = -one(eltype(gids))
  for i in eachindex(cols)
    ri = cols[i]
    if ri>0 && col_mask(a,ri) 
      gids[i] = col_map(a,ri)
    else
      gids[i] = u
    end
  end
  nothing
end

@inline function map_cols!(
  gids::BlockArrayCoo,a::AssemblyStrategy,cols::BlockArrayCoo)
  for I in eachblockid(cols)
    map_cols!(gids[I],a,cols[I])
  end
  nothing
end

function map_cell_rows(strategy::AssemblyStrategy,cell_ids)
  k = AssemblyStrategyMap{:rows}(strategy)
  lazy_map(k,cell_ids)
end

function map_cell_cols(strategy::AssemblyStrategy,cell_ids)
  k = AssemblyStrategyMap{:cols}(strategy)
  lazy_map(k,cell_ids)
end

struct AssemblyStrategyMap{S,T} <: Map
  strategy::T
  function AssemblyStrategyMap{S}(strategy::T) where {S,T}
    new{S,T}(strategy)
  end
end

function Arrays.return_cache(a::AssemblyStrategyMap,ids)
  gids = similar(ids,Int,axes(ids))
  CachedArray(gids)
end

function Arrays.evaluate!(cache,a::AssemblyStrategyMap{:cols},ids)
  setaxes!(cache,axes(ids))
  gids = cache.array
  map_cols!(gids,a.strategy,ids)
  gids
end

function Arrays.evaluate!(cache,a::AssemblyStrategyMap{:rows},ids)
  setaxes!(cache,axes(ids))
  gids = cache.array
  map_rows!(gids,a.strategy,ids)
  gids
end

struct DefaultAssemblyStrategy <: AssemblyStrategy end

row_map(a::DefaultAssemblyStrategy,row) = row

col_map(a::DefaultAssemblyStrategy,col) = col

row_mask(a::DefaultAssemblyStrategy,row) = true

col_mask(a::DefaultAssemblyStrategy,col) = true

map_cell_rows(strategy::DefaultAssemblyStrategy,cell_ids) = cell_ids

map_cell_cols(strategy::DefaultAssemblyStrategy,cell_ids) = cell_ids

"""
"""
abstract type Assembler <: GridapType end

"""
"""
function get_rows(a::Assembler)
  @abstractmethod
end

"""
"""
function get_cols(a::Assembler)
  @abstractmethod
end

num_rows(a::Assembler) = length(get_rows(a))
num_cols(a::Assembler) = length(get_cols(a))

Base.axes(a::Assembler) = (get_rows(a),get_cols(a))
Base.size(a::Assembler) = (num_rows(a),num_cols(a))

"""
"""
function get_assembly_strategy(a::Assembler)
  @abstractmethod
end

"""
"""
function allocate_matrix(a::Assembler,matdata)
  @abstractmethod
end

"""
"""
function allocate_vector(a::Assembler,vecdata)
  @abstractmethod
end

"""
"""
function allocate_matrix_and_vector(a::Assembler,data)
  @abstractmethod
end

"""
"""
function assemble_matrix!(A,a::Assembler,matdata)
  @abstractmethod
end

"""
"""
function assemble_matrix_add!(mat,a::Assembler, matdata)
  @abstractmethod
end

"""
"""
function assemble_vector!(b,a::Assembler,vecdata)
  @abstractmethod
end

"""
"""
function assemble_vector_add!(b,a::Assembler,vecdata)
  @abstractmethod
end

"""
"""
function assemble_matrix_and_vector!(A,b,a::Assembler, data)
  @abstractmethod
end

function assemble_matrix_and_vector_add!(A,b,a::Assembler, data)
  @abstractmethod
end

"""
"""
function assemble_matrix(a::Assembler,matdata)
  A = allocate_matrix(a,matdata)
  assemble_matrix!(A,a,matdata)
  A
end

"""
"""
function assemble_vector(a::Assembler,vecdata)
  b = allocate_vector(a,vecdata)
  assemble_vector!(b,a,vecdata)
  b
end

"""
"""
function assemble_matrix_and_vector(a::Assembler,data)
  A, b = allocate_matrix_and_vector(a,data)
  assemble_matrix_and_vector!(A,b,a,data)
  (A, b)
end

"""
"""
function test_assembler(a::Assembler,matdata,vecdata,data)
  A = allocate_matrix(a,matdata)
  @test num_cols(a) == size(A,2)
  @test num_rows(a) == size(A,1)
  assemble_matrix!(A,a,matdata)
  assemble_matrix_add!(A,a,matdata)
  A = assemble_matrix(a,matdata)
  @test num_cols(a) == size(A,2)
  @test num_rows(a) == size(A,1)
  b = allocate_vector(a,vecdata)
  @test num_rows(a) == length(b)
  assemble_vector!(b,a,vecdata)
  assemble_vector_add!(b,a,vecdata)
  b = assemble_vector(a,vecdata)
  @test num_rows(a) == length(b)
  A, b = allocate_matrix_and_vector(a,data)
  assemble_matrix_and_vector!(A,b,a,data)
  assemble_matrix_and_vector_add!(A,b,a,data)
  @test num_cols(a) == size(A,2)
  @test num_rows(a) == size(A,1)
  @test num_rows(a) == length(b)
  A, b = assemble_matrix_and_vector(a,data)
  @test num_cols(a) == size(A,2)
  @test num_rows(a) == size(A,1)
  @test num_rows(a) == length(b)
end

# Some syntactic sugar for assembling from anonymous functions
# and objects from which one can collect cell matrices/vectors

function assemble_matrix(f::Function,a::Assembler,U::FESpace,V::FESpace)
  v = get_cell_shapefuns(V)
  u = get_cell_shapefuns_trial(U)
  assemble_matrix(a,collect_cell_matrix(U,V,f(u,v)))
end

function assemble_vector(f::Function,a::Assembler,V::FESpace)
  v = get_cell_shapefuns(V)
  assemble_vector(a,collect_cell_vector(V,f(v)))
end

function assemble_matrix_and_vector(f::Function,b::Function,a::Assembler,U::FESpace,V::FESpace)
  v = get_cell_shapefuns(V)
  u = get_cell_shapefuns_trial(U)
  assemble_matrix_and_vector(a,collect_cell_matrix_and_vector(U,V,f(u,v),b(v)))
end

function assemble_matrix(f,a::Assembler,U::FESpace,V::FESpace)
  assemble_matrix(a,collect_cell_matrix(U,V,f))
end

function assemble_vector(f,a::Assembler,V::FESpace)
  assemble_vector(a,collect_cell_vector(V,f))
end

function assemble_matrix_and_vector(f,b,a::Assembler,U::FESpace,V::FESpace)
  assemble_matrix_and_vector(a,collect_cell_matrix_and_vector(U,V,f,b))
end

function assemble_matrix(f,U::FESpace,V::FESpace)
  a = SparseMatrixAssembler(U,V)
  assemble_matrix(f,a,U,V)
end

function assemble_vector(f,V::FESpace)
  a = SparseMatrixAssembler(V,V)
  assemble_vector(f,a,V)
end

function assemble_matrix_and_vector(f,b,U::FESpace,V::FESpace)
  a = SparseMatrixAssembler(U,V)
  assemble_matrix_and_vector(f,b,a,U,V)
end

# Abstract interface for computing the data to be sent to the assembler

function collect_cell_matrix(trial::FESpace,test::FESpace,mat_contributions)
  @abstractmethod
end

function collect_cell_vector(test::FESpace,vec_contributions)
  @abstractmethod
end

function collect_cell_matrix_and_vector(
  trial::FESpace,test::FESpace,mat_contributions,vec_contributions)
  @abstractmethod
end

function collect_cell_matrix_and_vector(
  trial::FESpace,test::FESpace,mat_contributions,vec_contributions,uhd::FEFunction)
  @abstractmethod
end

# Implementation of this interface for DomainContribution

function collect_cell_matrix(trial::FESpace,test::FESpace,a::DomainContribution)
  w = []
  r = []
  c = []
  for trian in get_domains(a)
    cell_mat = get_contribution(a,trian)
    @assert eltype(cell_mat) <: AbstractMatrix
<<<<<<< HEAD
    ccell_mat, ccell_bgcell = compress(cell_mat,trian)
    push!(w,ccell_mat)
    push!(r,ccell_bgcell)
=======
    cell_mat_c = attach_constraints_cols(trial,cell_mat,trian)
    cell_mat_rc = attach_constraints_rows(test,cell_mat_c,trian)
    rows = get_cell_dof_ids(test,trian)
    cols = get_cell_dof_ids(trial,trian)
    push!(w,cell_mat_rc)
    push!(r,rows)
    push!(c,cols)
>>>>>>> c3f82e47
  end
  (w,r,c)
end

function collect_cell_vector(test::FESpace,a::DomainContribution)
  w = []
  r = []
  for trian in get_domains(a)
    cell_vec = get_contribution(a,trian)
    @assert eltype(cell_vec) <: AbstractVector
    cell_vec_r = attach_constraints_rows(test,cell_vec,trian)
    rows = get_cell_dof_ids(test,trian)
    push!(w,cell_vec_r)
    push!(r,rows)
  end
  (w,r)
end

function _collect_cell_matvec(trial::FESpace,test::FESpace,a::DomainContribution)
  w = []
  r = []
  c = []
  for trian in get_domains(a)
<<<<<<< HEAD
    cell_matvec = get_contribution(a,trian)
    @assert eltype(cell_matvec) <: Tuple
    ccell_matvec, ccell_bgcell = compress(cell_matvec,trian)
    push!(w,ccell_matvec)
    push!(r,ccell_bgcell)
=======
    cell_mat = get_contribution(a,trian)
    @assert eltype(cell_mat) <: Tuple
    cell_mat_c = attach_constraints_cols(trial,cell_mat,trian)
    cell_mat_rc = attach_constraints_rows(test,cell_mat_c,trian)
    rows = get_cell_dof_ids(test,trian)
    cols = get_cell_dof_ids(trial,trian)
    push!(w,cell_mat_rc)
    push!(r,rows)
    push!(c,cols)
>>>>>>> c3f82e47
  end
  (w,r,c)
end

function collect_cell_matrix_and_vector(
  trial::FESpace,test::FESpace,
  biform::DomainContribution,liform::DomainContribution)

  matvec, mat, vec = _pair_contribution_when_possible(biform,liform)
  matvecdata = _collect_cell_matvec(trial,test,matvec)
  matdata = collect_cell_matrix(trial,test,mat)
  vecdata = collect_cell_vector(test,vec)
  (matvecdata, matdata, vecdata)
end

function collect_cell_matrix_and_vector(
  trial::FESpace,test::FESpace,
  biform::DomainContribution,liform::DomainContribution,uhd::FEFunction)

  matvec, mat, vec = _pair_contribution_when_possible(biform,liform,uhd)

  matvecdata = _collect_cell_matvec(trial,test,matvec)
  matdata = collect_cell_matrix(trial,test,mat)
  vecdata = collect_cell_vector(test,vec)
  (matvecdata, matdata, vecdata)
end

function _pair_contribution_when_possible(biform,liform)
  matvec = DomainContribution()
  mat = DomainContribution()
  vec = DomainContribution()
  for (trian,t) in biform.dict
    if haskey(liform.dict,trian)
      matvec.dict[trian] = pair_arrays(t,liform.dict[trian])
    else
      mat.dict[trian] = t
    end
  end
  for (trian,t) in liform.dict
    if ! haskey(biform.dict,trian)
      vec.dict[trian] = t
    end
  end
  matvec, mat, vec
end

function _pair_contribution_when_possible(biform,liform,uhd)
  _matvec, _mat, _vec = _pair_contribution_when_possible(biform,liform)
  matvec = DomainContribution()
  mat = DomainContribution()
  for (trian,t) in _matvec.dict
    cellvals = get_cell_dof_values(uhd,trian)
    matvec.dict[trian] = attach_dirichlet(t,cellvals)
  end
  for (trian,t) in _mat.dict
    cellvals = get_cell_dof_values(uhd,trian)
    matvec.dict[trian] = attach_dirichlet(t,cellvals)
  end
  matvec, mat, _vec
end

# allow linear forms like `l(v) = 0

function collect_cell_vector(test::FESpace,l::Number)
  @notimplementedif l != 0
  w = []
  r = []
  (w,r)
end

function collect_cell_matrix_and_vector(
  trial::FESpace,test::FESpace,mat_contributions::DomainContribution,l::Number)
  @notimplementedif l != 0
  vec_contributions = DomainContribution()
  collect_cell_matrix_and_vector(test,trial,mat_contributions,vec_contributions)
end

function collect_cell_matrix_and_vector(
  trial::FESpace,test::FESpace,biform::DomainContribution,l::Number,uhd::FEFunction)
  liform = DomainContribution()
  collect_cell_matrix_and_vector(test,trial,biform,liform,uhd)
end<|MERGE_RESOLUTION|>--- conflicted
+++ resolved
@@ -328,19 +328,13 @@
   for trian in get_domains(a)
     cell_mat = get_contribution(a,trian)
     @assert eltype(cell_mat) <: AbstractMatrix
-<<<<<<< HEAD
-    ccell_mat, ccell_bgcell = compress(cell_mat,trian)
-    push!(w,ccell_mat)
-    push!(r,ccell_bgcell)
-=======
     cell_mat_c = attach_constraints_cols(trial,cell_mat,trian)
     cell_mat_rc = attach_constraints_rows(test,cell_mat_c,trian)
     rows = get_cell_dof_ids(test,trian)
     cols = get_cell_dof_ids(trial,trian)
-    push!(w,cell_mat_rc)
-    push!(r,rows)
-    push!(c,cols)
->>>>>>> c3f82e47
+    push!(w,compress_contributions(cell_mat_rc,trian))
+    push!(r,compress_ids(rows,trian))
+    push!(c,compress_ids(cols,trian))
   end
   (w,r,c)
 end
@@ -353,8 +347,8 @@
     @assert eltype(cell_vec) <: AbstractVector
     cell_vec_r = attach_constraints_rows(test,cell_vec,trian)
     rows = get_cell_dof_ids(test,trian)
-    push!(w,cell_vec_r)
-    push!(r,rows)
+    push!(w,compress_contributions(cell_vec_r,trian))
+    push!(r,compress_ids(rows,trian))
   end
   (w,r)
 end
@@ -364,23 +358,15 @@
   r = []
   c = []
   for trian in get_domains(a)
-<<<<<<< HEAD
-    cell_matvec = get_contribution(a,trian)
-    @assert eltype(cell_matvec) <: Tuple
-    ccell_matvec, ccell_bgcell = compress(cell_matvec,trian)
-    push!(w,ccell_matvec)
-    push!(r,ccell_bgcell)
-=======
     cell_mat = get_contribution(a,trian)
     @assert eltype(cell_mat) <: Tuple
     cell_mat_c = attach_constraints_cols(trial,cell_mat,trian)
     cell_mat_rc = attach_constraints_rows(test,cell_mat_c,trian)
     rows = get_cell_dof_ids(test,trian)
     cols = get_cell_dof_ids(trial,trian)
-    push!(w,cell_mat_rc)
-    push!(r,rows)
-    push!(c,cols)
->>>>>>> c3f82e47
+    push!(w,compress_contributions(cell_mat_rc,trian))
+    push!(r,compress_ids(rows,trian))
+    push!(c,compress_ids(cols,trian))
   end
   (w,r,c)
 end
