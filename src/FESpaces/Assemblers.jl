--- conflicted
+++ resolved
@@ -336,17 +336,6 @@
   c = []
   for trian in get_domains(a)
     cell_mat = get_contribution(a,trian)
-<<<<<<< HEAD
-    @assert eltype(cell_mat) <: AbstractMatrix
-    ccell_mat, ccell_bgcell = compress(cell_mat,trian)
-    ccell_mat_c = attach_constraints_cols(trial,ccell_mat,ccell_bgcell)
-    ccell_mat_rc = attach_constraints_rows(test,ccell_mat_c,ccell_bgcell)
-    rows = get_cell_dof_ids(test,ccell_bgcell)
-    cols = get_cell_dof_ids(trial,ccell_bgcell)
-    push!(w,ccell_mat_rc)
-    push!(r,rows)
-    push!(c,cols)
-=======
     @assert ndims(eltype(cell_mat)) == 2
     cell_mat_c = attach_constraints_cols(trial,cell_mat,trian)
     cell_mat_rc = attach_constraints_rows(test,cell_mat_c,trian)
@@ -355,7 +344,6 @@
     push!(w,compress_contributions(cell_mat_rc,trian))
     push!(r,compress_ids(rows,trian))
     push!(c,compress_ids(cols,trian))
->>>>>>> 9bbf9220
   end
   (w,r,c)
 end
@@ -381,16 +369,6 @@
   for trian in get_domains(a)
     cell_mat = get_contribution(a,trian)
     @assert eltype(cell_mat) <: Tuple
-<<<<<<< HEAD
-    ccell_mat, ccell_bgcell = compress(cell_mat,trian)
-    ccell_mat_c = attach_constraints_cols(trial,ccell_mat,ccell_bgcell)
-    ccell_mat_rc = attach_constraints_rows(test,ccell_mat_c,ccell_bgcell)
-    rows = get_cell_dof_ids(test,ccell_bgcell)
-    cols = get_cell_dof_ids(trial,ccell_bgcell)
-    push!(w,ccell_mat_rc)
-    push!(r,rows)
-    push!(c,cols)
-=======
     cell_mat_c = attach_constraints_cols(trial,cell_mat,trian)
     cell_mat_rc = attach_constraints_rows(test,cell_mat_c,trian)
     rows = get_cell_dof_ids(test,trian)
@@ -398,7 +376,6 @@
     push!(w,compress_contributions(cell_mat_rc,trian))
     push!(r,compress_ids(rows,trian))
     push!(c,compress_ids(cols,trian))
->>>>>>> 9bbf9220
   end
   (w,r,c)
 end
