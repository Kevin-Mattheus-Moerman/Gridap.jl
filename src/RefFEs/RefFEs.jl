module RefFEs

using Gridap
using Gridap.Helpers
using Gridap.DOFBases: LagrangianDOFBasis

export RefFE
export LagrangianRefFE
export shfbasis
export polytope

import Gridap: evaluate, evaluate!

# Abstract types and interfaces

"""
Abstract Reference Finite Element
"""
abstract type RefFE{D,T} end

dofs(this::RefFE{D,T} where {D,T})::DOFBasis{D,T} = @abstractmethod

# permutation(this::RefFE, nf::Int, cell_vertex_gids::AbstractVector{Int},
# nface_vertex_gids::AbstractVector{Int}, nface_order::Int)::Vector{Int}
# = @abstractmethod
# @santiagobadia : To do in the future, not needed for the moment

polytope(this::RefFE{D,T} where {D,T})::Polytope{D} = @abstractmethod

shfbasis(this::RefFE{D,T} where {D,T})::Basis{D,T} = @abstractmethod

nfacedofs(this::RefFE{D,T} where {D,T})::Vector{Vector{Int}} = @abstractmethod

"""
Reference Finite Element a la Ciarlet, i.e., it relies on a local function
(polynomial) space, an array of nodes (DOFs), and a polytope (cell topology).
The rank of the approximating field can be arbitrary. The current implementation
relies on the prebasis (e.g., monomial basis of polynomials) and a
change-of-basis (using the node array) to generate the canonical basis, i.e.,
the shape functions.
"""
struct LagrangianRefFE{D,T} <: RefFE{D,T}
  polytope::Polytope{D}
  dofbasis::LagrangianDOFBasis{D,T}
  shfbasis::Basis{D,T}
  nfacedofs::Vector{Vector{Int}}
  # this type is unstable
end

function LagrangianRefFE{D,T}(polytope::Polytope{D},
  orders::Vector{Int64}) where {D,T}
  nodes=NodesArray(polytope,orders)
  dofsb = LagrangianDOFBasis{D,T}(nodes.coordinates)
  prebasis = MonomialBasis(T,orders)
  aux = zeros(Float64,numlocaldofs(dofsb),numlocaldofs(dofsb))
  @assert numlocaldofs(dofsb) == length(prebasis)
  changeofbasis=inv(evaluate!(dofsb,prebasis,aux))
  basis = change_basis(prebasis, changeofbasis)
  nfacedofs=nodes.nfacenodes
  LagrangianRefFE{D,T}(polytope, dofsb, basis, nfacedofs)
end

function _high_order_lagrangian_reffe(p::Polytope{D}, T, order) where {D}
<<<<<<< HEAD
  nodes, nfacedofs = _high_order_lagrangian_nodes_polytope(p,order)
=======
  if (order == 1)
    nodes, nfacedofs = _linear_lagrangian_nodes_polytope(p)
  else
    nodes, nfacedofs = _high_order_lagrangian_nodes_polytope(p,order)
  end
>>>>>>> a134a7f3
  dofsb = Gridap.RefFEs.LagrangianDOFBasis{D,T}(nodes)
  prebasis = Gridap.RefFEs._monomial_basis(p,T,order)
  aux = zeros(Float64,numlocaldofs(dofsb),numlocaldofs(dofsb))
  @assert numlocaldofs(dofsb) == length(prebasis)
  changeofbasis=inv(evaluate!(dofsb,prebasis,aux))
  basis = change_basis(prebasis, changeofbasis)
  return LagrangianRefFE{D,T}(p, dofsb, basis, nfacedofs)
end

<<<<<<< HEAD
function _linear_lagrangian_reffe(polytope::Polytope{D},T) where {D}
  function _linear_nfacedofs(p)
    nfacedofs = Vector{Int}[]
    for (inf,nf) in enumerate(p.nfaces[p.nf_dim[end][1]])
      push!(nfacedofs, [inf])
    end
    for id in 2:length(p.nf_dim[end])
      for (inf,nf) in enumerate(p.nfaces[p.nf_dim[end][id]])
        push!(nfacedofs, Int[])
      end
    end
    return nfacedofs
  end
  nodes = Gridap.Polytopes.vertices_coordinates(polytope)
  dofsb = LagrangianDOFBasis{D,T}(nodes)
  order = 1
  prebasis = _monomial_basis(polytope,T,order)
=======
function _linear_nfacedofs(p)
  nfacedofs = Vector{Int}[]
  for (inf,nf) in enumerate(p.nfaces[p.nf_dim[end][1]])
    push!(nfacedofs, [inf])
  end
  for id in 2:length(p.nf_dim[end])
    for (inf,nf) in enumerate(p.nfaces[p.nf_dim[end][id]])
      push!(nfacedofs, Int[])
    end
  end
  return nfacedofs
end

function _linear_lagrangian_reffe(p::Polytope{D},T) where {D}
  order = 1
  nodes, nfacedofs = _linear_lagrangian_nodes_polytope(p)
  dofsb = Gridap.RefFEs.LagrangianDOFBasis{D,T}(nodes)
  prebasis = Gridap.RefFEs._monomial_basis(p,T,order)
>>>>>>> a134a7f3
  aux = zeros(Float64,numlocaldofs(dofsb),numlocaldofs(dofsb))
  @assert numlocaldofs(dofsb) == length(prebasis)
  changeofbasis=inv(evaluate!(dofsb,prebasis,aux))
  basis = change_basis(prebasis, changeofbasis)
<<<<<<< HEAD
  nfacedofs=_linear_nfacedofs(polytope)
  return LagrangianRefFE{D,T}(polytope, dofsb, basis, nfacedofs)
=======
  return LagrangianRefFE{D,T}(p, dofsb, basis, nfacedofs)
end

function _linear_lagrangian_nodes_polytope(p::Polytope)
  nodes = Gridap.Polytopes.vertices_coordinates(p)
  nfacedofs = _linear_nfacedofs(p)
  return nodes, nfacedofs
>>>>>>> a134a7f3
end

function _high_order_lagrangian_nodes_polytope(p::Polytope, order)
  vs_p = Gridap.Polytopes.vertices_coordinates(p)
  ns_float_p = [i.array for i in vs_p]
  ref_ps = Gridap.Polytopes._nface_ref_polytopes(p)
<<<<<<< HEAD
  rfe_p = Gridap.RefFEs._linear_lagrangian_reffe(p,Float64)
=======
  # rfe_p = Gridap.RefFEs._linear_lagrangian_reffe(p,Float64)
  rfe_p = Gridap.RefFEs._high_order_lagrangian_reffe(p,Float64,1)
>>>>>>> a134a7f3
  nfacedofs = copy(rfe_p.nfacedofs)
  k = length(vs_p)
  for nf_dim = 1:length(p.nf_dim[end])-1
    nfs_dim = p.nf_dim[end][nf_dim+1]
    nfs_vs = Gridap.Polytopes._dimfrom_fs_dimto_fs(p,nf_dim,0)
    for (i_nf_dim,i_nf) in enumerate(p.nf_dim[end][nf_dim+1])
      ref_p = ref_ps[i_nf]
      _order = Tuple(order*ones(Int,length(ref_p.extrusion)))
      ns = Gridap.Polytopes.generate_interior_nodes(ref_p, _order)
      ns_float = Gridap.Polytopes._equidistant_nodes_coordinates(ns,_order)
      rfe = Gridap.RefFEs._linear_lagrangian_reffe(ref_p,Float64)
      nf_vs = nfs_vs[i_nf_dim]
      vs = vs_p[nf_vs]
      if ( length(ns_float) > 0 )
        a = evaluate(rfe.shfbasis,ns_float)
        nfacedofs[i_nf] = [k+i for i in 1:length(ns)]
        k += length(ns)
        hons = Gridap.RefFEs._map_high_order_lagrangian_nodes(a, vs)
        for i in hons
          push!(ns_float_p, i)
        end
      else
        nfacedofs[i_nf] = Int[]
      end
    end
  end
  return ns_float_p, nfacedofs
end

function _monomial_basis(p::Polytope{D}, T, order) where D
  if (_is_hex(p))
    orders = order*ones(Int,D)
    prebasis = MonomialBasis(T,orders)
  elseif (_is_tet(p))
    filter(e,order) = sum(e) <= order
    prebasis = MonomialBasis(D, T, filter, order)
  end
end

function _is_hex(p)
  for i in 2:length(p.extrusion)
    if p.extrusion[i] != 1 return false && break end
  end
  return true
end

function _is_tet(p)
  for i in 2:length(p.extrusion)
    if p.extrusion[i] != 2 return false && break end
  end
  return true
end

dofs(this::LagrangianRefFE{D,T} where {D,T}) = this.dofbasis

polytope(this::LagrangianRefFE{D,T} where {D,T}) = this.polytope

shfbasis(this::LagrangianRefFE{D,T} where {D,T}) = this.shfbasis

nfacedofs(this::LagrangianRefFE{D,T} where {D,T}) = this.nfacedofs

function _map_high_order_lagrangian_nodes(shfs_ns, vs)
  a = shfs_ns
  T = typeof(vs[1].array)
  ndofs, npoints = size(a)
  v = Vector{T}(undef,npoints)
  for j in 1:npoints
    aux = zero(T)
    for i in 1:ndofs
      aux += outer(a[i,j],vs[i]).array
    end
    v[j] = aux
  end
  return v
end

end # module RefFEs<|MERGE_RESOLUTION|>--- conflicted
+++ resolved
@@ -61,15 +61,11 @@
 end
 
 function _high_order_lagrangian_reffe(p::Polytope{D}, T, order) where {D}
-<<<<<<< HEAD
-  nodes, nfacedofs = _high_order_lagrangian_nodes_polytope(p,order)
-=======
   if (order == 1)
     nodes, nfacedofs = _linear_lagrangian_nodes_polytope(p)
   else
     nodes, nfacedofs = _high_order_lagrangian_nodes_polytope(p,order)
   end
->>>>>>> a134a7f3
   dofsb = Gridap.RefFEs.LagrangianDOFBasis{D,T}(nodes)
   prebasis = Gridap.RefFEs._monomial_basis(p,T,order)
   aux = zeros(Float64,numlocaldofs(dofsb),numlocaldofs(dofsb))
@@ -79,25 +75,6 @@
   return LagrangianRefFE{D,T}(p, dofsb, basis, nfacedofs)
 end
 
-<<<<<<< HEAD
-function _linear_lagrangian_reffe(polytope::Polytope{D},T) where {D}
-  function _linear_nfacedofs(p)
-    nfacedofs = Vector{Int}[]
-    for (inf,nf) in enumerate(p.nfaces[p.nf_dim[end][1]])
-      push!(nfacedofs, [inf])
-    end
-    for id in 2:length(p.nf_dim[end])
-      for (inf,nf) in enumerate(p.nfaces[p.nf_dim[end][id]])
-        push!(nfacedofs, Int[])
-      end
-    end
-    return nfacedofs
-  end
-  nodes = Gridap.Polytopes.vertices_coordinates(polytope)
-  dofsb = LagrangianDOFBasis{D,T}(nodes)
-  order = 1
-  prebasis = _monomial_basis(polytope,T,order)
-=======
 function _linear_nfacedofs(p)
   nfacedofs = Vector{Int}[]
   for (inf,nf) in enumerate(p.nfaces[p.nf_dim[end][1]])
@@ -116,15 +93,10 @@
   nodes, nfacedofs = _linear_lagrangian_nodes_polytope(p)
   dofsb = Gridap.RefFEs.LagrangianDOFBasis{D,T}(nodes)
   prebasis = Gridap.RefFEs._monomial_basis(p,T,order)
->>>>>>> a134a7f3
   aux = zeros(Float64,numlocaldofs(dofsb),numlocaldofs(dofsb))
   @assert numlocaldofs(dofsb) == length(prebasis)
   changeofbasis=inv(evaluate!(dofsb,prebasis,aux))
   basis = change_basis(prebasis, changeofbasis)
-<<<<<<< HEAD
-  nfacedofs=_linear_nfacedofs(polytope)
-  return LagrangianRefFE{D,T}(polytope, dofsb, basis, nfacedofs)
-=======
   return LagrangianRefFE{D,T}(p, dofsb, basis, nfacedofs)
 end
 
@@ -132,19 +104,14 @@
   nodes = Gridap.Polytopes.vertices_coordinates(p)
   nfacedofs = _linear_nfacedofs(p)
   return nodes, nfacedofs
->>>>>>> a134a7f3
 end
 
 function _high_order_lagrangian_nodes_polytope(p::Polytope, order)
   vs_p = Gridap.Polytopes.vertices_coordinates(p)
   ns_float_p = [i.array for i in vs_p]
   ref_ps = Gridap.Polytopes._nface_ref_polytopes(p)
-<<<<<<< HEAD
-  rfe_p = Gridap.RefFEs._linear_lagrangian_reffe(p,Float64)
-=======
   # rfe_p = Gridap.RefFEs._linear_lagrangian_reffe(p,Float64)
   rfe_p = Gridap.RefFEs._high_order_lagrangian_reffe(p,Float64,1)
->>>>>>> a134a7f3
   nfacedofs = copy(rfe_p.nfacedofs)
   k = length(vs_p)
   for nf_dim = 1:length(p.nf_dim[end])-1
