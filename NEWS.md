# Changelog
All notable changes to this project will be documented in this file.

The format is based on [Keep a Changelog](https://keepachangelog.com/en/1.0.0/),
and this project adheres to [Semantic Versioning](https://semver.org/spec/v2.0.0.html).

## [0.13.0] - Unreleased 

### Added
<<<<<<< HEAD
  - Added missing SparseMatrixAssembler constructor for MultiFieldFESpaces. Since PR [#320](https://github.com/gridap/Gridap.jl/pull/320/).
=======

  - kw-argument `space` to `LagrangianRefFE` constructor in order to select the type of underlying polynomial space, i.e., `:Q`, `:S`, or `:P`. Since PR [#321](https://github.com/gridap/Gridap.jl/pull/321).
>>>>>>> e9321cc7

### Changed
  - The meaning of `inward/outward` has slightly changed for `SkeletonCellBasis` objects. Now, by accessing to these properties a `ReducedSkeletonCellBasis` is returned, which allows to use the result in a more flexible way (in particular, the result can be used in a similar way than the result of `jump` or `mean`). Since PR [#317](https://github.com/gridap/Gridap.jl/pull/317).
  - Major refactoring in `ReferenceFEs` module. Since PR [#319](https://github.com/gridap/Gridap.jl/pull/319) and [#321](https://github.com/gridap/Gridap.jl/pull/321). In particular:
    - `NodalReferenceFE` has been replaced by a new abstract type `LagrangianRefFE`.
    - `GenericNodalCartesianRefFE` has been replaced by `GenericLagrangianRefFE`.

### Removed
  - Removals associated with the `ReferenceFEs` refactoring in PR [#319](https://github.com/gridap/Gridap.jl/pull/319):
    - Removed `QDiscRefFE` constructor. Use a standard `LagrangianRefFE` and `L2Conformity` instead.
    - Removed `PDiscRefFE` constructor. Use `LagrangianRefFE` constructor with the kw-argument `space=:P`.
    - Removed `CDLagrangianRefFE` constructor. Use a standard `LagrangianRefFE` and `CDConformity` instead.
    - Removed fields `face_own_dofs` and `face_own_dof_permutations` from `GenericRefFE`.
    - Removed struct `DiscRefFE`.

### Fixed
  - Replaced `+=` by `add_entry!`. Since PR [#316](https://github.com/gridap/Gridap.jl/pull/316).

## [0.12.0] - 2020-07-07

### Added

  - Added `SkeletonTriangulation` constructor in order to integrate, where a given interpolation is discontinuous. Since PR [#304](https://github.com/gridap/Gridap.jl/pull/304).
  - New `ConformingFESpace` constructor. Since PR [#293](https://github.com/gridap/Gridap.jl/pull/293).
  - Added `QDiscRefFE` constructor for `DiscRefFE`. Since PR [#293](https://github.com/gridap/Gridap.jl/pull/293).
  - New `FESpace` constructor that takes an instance of `ReferenceFE`. Since PR [#294](https://github.com/gridap/Gridap.jl/pull/294).
  - New `FESpace` constructor that takes an instance of `Conformity`. Since PR [#311](https://github.com/gridap/Gridap.jl/pull/311).
  - New `CDLagrangianRefFE` struct, that provides a Lagrangian reference FE with different conformity per direction. Since PR [#299](https://github.com/gridap/Gridap.jl/pull/299).
  - New `FESpace` method that takes a model and a `RefFE`. Since PR [#299](https://github.com/gridap/Gridap.jl/pull/299).
  - Possibility to have 0 order in `DISC` directions of a `CDLagrangianRefFE`. Since PR [#308](https://github.com/gridap/Gridap.jl/pull/308).
  - Added setindex! method for Reindexed. Since PR [#309](https://github.com/gridap/Gridap.jl/pull/309).

### Changed

  - Changed the interfaces of `ReferenceFE` and `NodalReferenceFE` in relation of DOF ownership. Now function `get_face_own_dofs` and related ones are parametrized by a `Conformity` object. Since PR [#311](https://github.com/gridap/Gridap.jl/pull/311).
  - The constructors `GenericRefFE`, `GenericNodalCartesianRefFE`, and `compute_conforming_cell_dofs` take an extra argument of type `Conformity`. Since PR [#311](https://github.com/gridap/Gridap.jl/pull/311).
  - Renamed `PDiscRefFE` -> `DiscRefFE` struct keeping the name for constructor. Since PR [#293](https://github.com/gridap/Gridap.jl/pull/293).
  - One of the `GradConformingFESpace` methods now more general `ConformingFESpace`. Since PR [#293](https://github.com/gridap/Gridap.jl/pull/293).
  - `DivConformingFESpace` and `CurlConformingFESpace` constructors eliminated. Since PR [#293](https://github.com/gridap/Gridap.jl/pull/293).

### Fixed

  - Construction of `VectorValue`, `TensorValue`, et al. objects from non-homogeneous arguments.  This solves some problems associated with automatic differentiation. Since PR [#298](https://github.com/gridap/Gridap.jl/pull/298).  
  - `CDLagrangianRefFE` node ordering. Since PR [#305](https://github.com/gridap/Gridap.jl/pull/305).

## [0.11.2] - 2020-06-22

### Added

  - Method `solve!(x,ls,op::AffineOperator,cache::Nothing,newmatrix)`. Since PR [#288](https://github.com/gridap/Gridap.jl/pull/288).

### Fixed

  - Bug related with `WriteVTK` version 1.7. Fixed via PR [#287](https://github.com/gridap/Gridap.jl/pull/287).
  - Bug in outer constructor of Table{...} for input arrays of abstract type. Fixed via PR [#285](https://github.com/gridap/Gridap.jl/pull/285).

## [0.11.1] - 2020-06-19

### Fixed

  - Bug in the handling of caches in `NLSolver`. Fixed via PR [#283](https://github.com/gridap/Gridap.jl/pull/283).
  - Bug that showed up when interpolating a FE function defined on an
  `ExtendedFESpace` onto a non-extended `FESpace`. Fixed via PR [#282](https://github.com/gridap/Gridap.jl/pull/282).

## [0.11.0] - 2020-06-16

### Added

  - Operator `⊙` (\odot) as an alias of `inner`. Since PR [#239](https://github.com/gridap/Gridap.jl/pull/239).
  - Operator `⊗` (\otimes) as an alias of `outer`. Since PR [#239](https://github.com/gridap/Gridap.jl/pull/239).
  - Support for (symmetric) 4th order tensors. Since PR [#239](https://github.com/gridap/Gridap.jl/pull/239).
  - Optimizations for symmetric 2nd order tensors. Since PR [#239](https://github.com/gridap/Gridap.jl/pull/239).
  - Methods for `cross` function (aka `×` (\times)) to operate with `VectorValues`. Since PR [#280](https://github.com/gridap/Gridap.jl/pull/280).
  - Interpolation is now supported also for multifield spaces. Since PR [#279](https://github.com/gridap/Gridap.jl/pull/279).

### Changed

  - Major refactoring in the module `Gridap.TensorValues`.
  Since PR [#239](https://github.com/gridap/Gridap.jl/pull/239).
   **The following changes are likely to affect all users:**
    - The operator `*` is not allowed for expressing the dot product anymore. Use `LinearAlgebra.dot`
  function aka `⋅` (\cdot).
    - The syntax `∇*u` is not allowed anymore.  Use `∇⋅u` instead.
    - Gridap re-exports `dot`, `⋅`, and other names from LinearAlbegra that are used
  often in Gridap code.
    - Function `n_components` is renamed to `num_components`.
  - The `SingleFieldFESpace` interface has changed. The function `gather_free_and_dirichlet_values!`
  has been added as mandatory for all FE space implementations and the old function `gather_free_and_dirichlet_values`
  is now optional. Since PR [#279](https://github.com/gridap/Gridap.jl/pull/279).

## [0.10.4] - 2020-06-8

### Added

- Functions `create_vtk_file` and `createvtk`. Since PR [#273](https://github.com/gridap/Gridap.jl/pull/273).

## [0.10.3] - 2020-05-29

### Added

 - Function `print_op_tree` to visualize lazy operation trees. Since PR [#270](https://github.com/gridap/Gridap.jl/pull/270).
 - Exported `apply` and `reindex` from `Gridap` top level. Since PR [#270](https://github.com/gridap/Gridap.jl/pull/270).
 - Extended support of `CartesianDiscreteModel` to models with periodic boundary conditions.
 PR [#266](https://github.com/gridap/Gridap.jl/pull/266).

### Deprecated
 - Optional argument `map` for CartesianDescriptor converted to a key-word argument. Since PR [#266](https://github.com/gridap/Gridap.jl/pull/266).

### Fixed
 - Fixed some methods of the `sparsecsr` generic function. Since PR [#262](https://github.com/gridap/Gridap.jl/pull/262).
 - Fixed BUG in `findnz` function for `SparseMatrixCSR`. Since PR [#264](https://github.com/gridap/Gridap.jl/pull/264).
 - Fixed `restrict(::AbstractArray,::TriangulationPortion)` for portions of triangulations extending `BoundaryTriangulation`. Since PR [#267](https://github.com/gridap/Gridap.jl/pull/267).

## [0.10.2] - 2020-05-21

### Added

 - New key-word arguments `zeromean_trian` and `zeromean_quad` in the `FESpace` constructor. Since
 PR [#257](https://github.com/gridap/Gridap.jl/pull/257).
 - New method `reindex(::Triangulation,indices)`. Since
 PR [#257](https://github.com/gridap/Gridap.jl/pull/257).
 - New functions `get_face_to_face(::BoundaryTriangulation)` and `get_cell_around(::BoundaryTriangulation)`. Since
 PR [#256](https://github.com/gridap/Gridap.jl/pull/256).

## [0.10.1] - 2020-05-19

### Fixed

  - Added missing implementation of `simplexify(SEGMENT)` and `simplexify(VERTEX)`. Since PR [#252](https://github.com/gridap/Gridap.jl/pull/252).

## [0.10.0] - 2020-05-14

### Added

  - Extended support of `TriangulationPortion` to boundary and skeleton triangulations.  Since PR [#249](https://github.com/gridap/Gridap.jl/pull/249).
  - Added `FESpaceWithLinearConstraints`. Since PR [#247](https://github.com/gridap/Gridap.jl/pull/247).
  - Added inner constructor to `CartesianDiscreteModel` allowing to build a model that represents a subgrid of
    a larger grid. Since PR [#245](https://github.com/gridap/Gridap.jl/pull/245).

### Changed

  - The part associated with the imposition of constraints in the `FESpace` interface has changed slightly. Since PR [#247](https://github.com/gridap/Gridap.jl/pull/247).
  - Simplified the signature of `zero_free_values(::FESpace)`. Since PR [#249](https://github.com/gridap/Gridap.jl/pull/249).
  - Simplified the signature of `zero_initial_guess(op::NonlinearOperator)`. Since PR [#249](https://github.com/gridap/Gridap.jl/pull/249).
  - Major refactoring in the `Assembler` interface.
    **Important change:** Now, assembly-related functions take the data returned by functions like
    `collect_cell_matrix` as it is. Example: the old user code `assemble_matrix(assembler,collect_cell_matrix(du,dv,terms)...)`
    now is written simply as `assemble_matrix(assembler,collect_cell_matrix(du,dv,terms))`, i.e., the unpack of the last argument is not
    used anymore.  In addition, with the new assembler interface, it is possible to customize the assembly process
    via a so-called `AssemblerStrategy` object. Since PR [#249](https://github.com/gridap/Gridap.jl/pull/249).
  - Change the types of the sizes and partition fields of CartesianDescriptor to tuples instead of points.
    Since PR [#246](https://github.com/gridap/Gridap.jl/pull/246).

## [0.9.2] - 2020-04-26

### Added

  - Automatic differentiation of manufactured solutions. Since PR [#236](https://github.com/gridap/Gridap.jl/pull/236).

## [0.9.1] - 2020-04-20

### Added

  - Function `cell_measure`. Since PR [#234](https://github.com/gridap/Gridap.jl/pull/234).

### Fixed

  - Several bugs associated with `ExtendedFESpace`. In particular, we have fixed a bug that showed up when combining `ZeroMeanFESpace` and `ExtendedFESpace`. Since PR [#234](https://github.com/gridap/Gridap.jl/pull/234).

## [0.9.0] - 2020-04-18

### Added

  - Function `HomogeneousTrialFESpace`. Since PR [#226](https://github.com/gridap/Gridap.jl/pull/226).
  - Function `lazy_append` in order to lazily append two objects (implemented for `AbstractVector`, `Triangulation`, and `CellQuadrature`).  Since PR [#220](https://github.com/gridap/Gridap.jl/pull/220).
  - Support for FE spaces with DOFs defined in the physical space. Since PR [#216](https://github.com/gridap/Gridap.jl/pull/216) and [#218](https://github.com/gridap/Gridap.jl/pull/218).

### Changed

  - Replaced `non_linear` -> `nonlinear` and `NonLinear` -> `Nonlinear`. Since PR [#223](https://github.com/gridap/Gridap.jl/pull/223).
  - The `FESpace` interface has slightly changed, mainly the return type of functions `get_cell_basis` and `get_cell_dof_basis.`. Since PR [#216](https://github.com/gridap/Gridap.jl/pull/216) and [#218](https://github.com/gridap/Gridap.jl/pull/218).

### Fixed

- Bug that showed up in multi-field computations when some field had no contribution to the rhs vector. Since [#229](https://github.com/gridap/Gridap.jl/pull/229).
- Bug in gradient operator in the void part of `ExtendedFESpace` objects. Since PR [#219](https://github.com/gridap/Gridap.jl/pull/219).
- Bug in jumps of quantities restricted to `InterfaceTriangulation` objects.  Since PR [#215](https://github.com/gridap/Gridap.jl/pull/215).

## [0.8.0] - 2020-03-17

### Added

- Support for surface-coupled multi-physics. See [`SurfaceCouplingTests.jl`](https://github.com/gridap/Gridap.jl/blob/master/test/GridapTests/SurfaceCouplingTests.jl) for further details. Since PR [#209](https://github.com/gridap/Gridap.jl/pull/209).
- Support for constitutive laws with state / historical variables. See [`IsotropicDamageTests.jl`](https://github.com/gridap/Gridap.jl/blob/master/test/GridapTests/IsotropicDamageTests.jl) for further details. Since PR [#208](https://github.com/gridap/Gridap.jl/pull/208).
- Curl-conforming reference FE `NedelecRefFE` and corresponding FE space constructor since PR [#199](https://github.com/gridap/Gridap.jl/pull/199).
- New constructors `AffineFETermFromCellMatVec` and `FETermFromCellJacRes` that provides full control in the definition of cell matrices and vectors. Since PR [#191](https://github.com/gridap/Gridap.jl/pull/191).
- Support for simultaneous integration of matrices and vectors. Since PR [#191](https://github.com/gridap/Gridap.jl/pull/191).

### Changed

- Renaming NonLinear to Nonlinear since it is one word and it is not consistent with style
- The definition of interpolation order in Raviart-Thomas and Nédélec reference FEs has changed. Now, the divergence of functions in the Raviart-Thomas space of order `k` belongs to `P_k` or `Q_k` depending on the underlying polytope. Idem for Nédelec, but using the curl instead of the divergence. Since PR [#212](https://github.com/gridap/Gridap.jl/pull/212).

- The order in which test and trial spaces are written in the code has changed and also the other in the arguments of functions defining bi-linear and linear forms, and weak residuals and Jacobians. **This affects everybody that is using Gridap, even the most basic users**. Now, we write the trial space before the test one in all methods taking two spaces in their arguments.  E.g., we have changed `AffineFEOperator(V,U,terms...)` to `AffineFEOperator(U,V,terms...)`, where `U` is the trial and `V` is the test space. For functions defining weak forms, now we have: The new signatures for bi-linear and a linear forms are `a(u,v)`, `l(v)`, where `u` is a trial function and `v` is a test one. For weak Jacobians and residuals `jac(u,du,v)` and `res(u,v)`, where `u` is the (trial) function in which we evaluate these quantities, `du` is the direction in which we evaluate the Jacobian and `v` is a test function. Since PR [#195](https://github.com/gridap/Gridap.jl/pull/195) and PR [#197](https://github.com/gridap/Gridap.jl/pull/197).

- The part related with the application of constraints in the `FESpace` interface has changed. Since PR [#191](https://github.com/gridap/Gridap.jl/pull/191).

### Fixed

- Bug in 1d Cartesian grids. Since PR [#192](https://github.com/gridap/Gridap.jl/pull/192).

## [0.7.1] - 2020-02-18

### Added

- New `DirichletFESpace` that can be used to compute matrices and vectors associated with the Dirichlet DOFs. Since commit [972afcc](https://github.com/gridap/Gridap.jl/commit/972afcc6dd8e024a7daeebd160a9dabe44ff5921)

## [0.7.0] - 2020-02-13

This version is a major refactoring of the project which is not summarized here for the sake of brevity. Most of the functionality of v0.6.0 is available in v0.7.0, but with a possibly slightly different API. See [here](https://github.com/gridap/Tutorials/compare/v0.6.0...v0.7.0) the changes in the sources of the Gridap Tutorials between versions 0.6.0 and 0.7.0 to effectively see the major changes in the API.

## [0.6.0] - 2020-01-24
### Added
- New `GenericRefFE`. Since commit [876ef1e](https://github.com/gridap/Gridap.jl/commit/c3c9010177432b8f07aaecf4a0baa4b93876ef1e)
- New `NedelecRefFE` constructor that generates Nedelec FEs of arbitrary order in 2D and 3D on hex. Since commit [876ef1e](https://github.com/gridap/Gridap.jl/commit/c3c9010177432b8f07aaecf4a0baa4b93876ef1e)
- New keyword argument `map` in the constructor of `CartesianModel`, which allows one to transform the original domain, by defaut [0,1]^d to a new domain through a homeomorphic map. Since commit [30cc4bc](https://github.com/gridap/Gridap.jl/commit/1c51b18f7e21c4915c0b379585dc5d98130cc4bc)
- New keyword argument `map` in the constructor of `CartesianGrid` and a new `map` attribute in this structure, since commit [30cc4bc](https://github.com/gridap/Gridap.jl/commit/1c51b18f7e21c4915c0b379585dc5d98130cc4bc)
- `CartesianGridPoints` has new attribute `map` since commit [30cc4bc](https://github.com/gridap/Gridap.jl/commit/1c51b18f7e21c4915c0b379585dc5d98130cc4bc)
- Added [`SparseMatricesCSR`](https://github.com/gridap/SparseMatricesCSR.jl) support to `SparseMatrixAssembler` and `MultiSparseMatrixAssembler` in [PR #118](https://github.com/gridap/Gridap.jl/pull/118#).

### Changed
- The `RaviartThomasRefFE` has now been replaced by `GenericRefFE`, and the constructor for Raviart-Thomas FEs is called `RTRefFE`. Since commit [876ef1e](https://github.com/gridap/Gridap.jl/commit/c3c9010177432b8f07aaecf4a0baa4b93876ef1e)
- The default map in the `CartesianModel` constructor is [0,1]^d instead of [-1,1]^d, since commit [30cc4bc](https://github.com/gridap/Gridap.jl/commit/1c51b18f7e21c4915c0b379585dc5d98130cc4bc)
- `CartesianGrid` has attribute `map` since commit [30cc4bc](https://github.com/gridap/Gridap.jl/commit/1c51b18f7e21c4915c0b379585dc5d98130cc4bc)

## [0.5.2] - 2019-10-22
### Fixed
- Incompatibility problem with `TensorValues` version 0.3.5. Via commit [3c0682a](https://github.com/gridap/Gridap.jl/commit/3c0682a84250e17086457ca3a90a49d9bce133d0).


## [0.5.1] - 2019-10-03
### Added
- Pretty printing for the types most exposed to users. Since PR [#109](https://github.com/gridap/Gridap.jl/pull/109).
### Fixed
- Bug related to `ZeroMeanFESpace`. Via PR [#111](https://github.com/gridap/Gridap.jl/pull/111).

## [0.5.0] - 2019-09-27

### Added
- Added a high level constructor, namely `FESpace`, to create different types of FE spaces. See issue [#100](https://github.com/gridap/Gridap.jl/issues/100) for more details. Since PR [#102](https://github.com/gridap/Gridap.jl/pull/102).
- Added `ZeroMeanFESpace` to construct FE spaces whose functions have zero mean value. Since PR [#102](https://github.com/gridap/Gridap.jl/pull/102).
- Added Hdiv FE space using Raviart-Thomas reference FEs in [34bfa34](https://github.com/gridap/Gridap.jl/commit/34bfa344efd1bc6a5d3c5993d9639259ed21671a)
- Added the corresponding DOF basis for Raviart-Thomas reference FEs for interpolation of fields [60b9021](https://github.com/gridap/Gridap.jl/commit/60b9021b6d4b5e66a9ec4fe2067aa8278f8ccb52)
- Added an arbitrary order div-conforming Raviart-Thomas reference FE of arbitrary order on quads in commit
[60b9021](https://github.com/gridap/Gridap.jl/commit/60b9021b6d4b5e66a9ec4fe2067aa8278f8ccb52)
- Now, the `tags` argument is optional when constucting `SkeletonTriangulation` and `BoundaryTriangulation` objects from a `DiscreteModel`. Since commit [e6424a3](https://github.com/gridap/Gridap.jl/commit/e6424a304feb38547241e86de07a821e26344a7e).
- Added `mean` operator for quantities restricted to a `SkeletonTriangulation`. Since commit [83798b4](https://github.com/gridap/Gridap.jl/commit/83798b4f38aaf482b968ffd0359eb75c79a21385).
- Extended `NormalVector` to `SkeletonTriangulations`. Since commit [5fb8487](https://github.com/gridap/Gridap.jl/commit/5fb84871128c4388559cc5052d9ff00f0be19462).
- Now, `TrialFESpaces` can be constructed from values instead of functions if the corresponding Dirichlet conditions are constant. Since commit [bae237e](https://github.com/gridap/Gridap.jl/commit/bae237e881db6569622f3559f82bcc3999560526).
- Added the possibility of adding new tags to a `FaceLabels` object via the function `add_tag_from_tags!` and using it to construct FE spaces. Since commit [e9dfac4](https://github.com/gridap/Gridap.jl/commit/e9dfac4489047c0b7e1c62507f4335e9fc76dfd8).
- Added `BackslashSolver` to facilitate the usage in Gridap of the build-in Julia backslash linear solver. Since commit [8e3a9b7](https://github.com/gridap/Gridap.jl/commit/8e3a9b71c64b032c5a572a7ef696f4cbf875190b).
- Added `NLSolver` to facilitat the usage in Gridap of the non-linear solvers available in the official Julia package `NLsolve`. Introduced in commit [e5a933f](https://github.com/gridap/Gridap.jl/commit/e5a933f3093faea221a50bdd796d7f02113ed52c) as `JuliaNLSolver`. Renamed to `NLSolver` in  PR [#108](https://github.com/gridap/Gridap.jl/pull/108).

### Changed
- The Signature of `solve!` for `NumericalSetup` objects. The argument for the system matrix has been removed. The information about the matrix is already in the `NumericalSetup` object. Since commit  [ac212d3](https://github.com/gridap/Gridap.jl/commit/ac212d30205700a919a37f9abf9dac6cbde03e38).
- The signature of `solve!(::FEFunction,::FESolver,::FEOperator)`. Before it was used as `cache = solve!(uh,solver,op)`, now it is used as `uh, cache = solve!(uh,solver,op)`. Since PR [#102](https://github.com/gridap/Gridap.jl/pull/102).
- Previous ConformingFESpace constructor is H1ConformingFESpace since [34bfa34](https://github.com/gridap/Gridap.jl/commit/34bfa344efd1bc6a5d3c5993d9639259ed21671a)

### Deprecated
- `JuliaNLSolver`. Renamed to  `NLSolver`. Since PR [#108](https://github.com/gridap/Gridap.jl/pull/108).
- Key-word argument `order` in `CellQuadrature` constructor.  Renamed to `degree`. Since PR [#108](https://github.com/gridap/Gridap.jl/pull/108).

### Fixed
- Bug in `@law` macro for more than one `FEBasis` arguments. Solved via PR [#104](https://github.com/gridap/Gridap.jl/pull/104).
- Bug in `NonlinearFEOperator` constructor with default assembler in multi-field computations. Solved via PR [#104](https://github.com/gridap/Gridap.jl/pull/104).
- Bug in `NormalVector` for non-Cartesian grids. Solved via PR [#98](https://github.com/gridap/Gridap.jl/pull/98).

## [0.4.0] - 2019-09-07

### Added

- Added support to high order simplicial Lagrangian finite elements. Since commit [cbefe9b](https://github.com/gridap/Gridap.jl/commit/cbefe9bbea83d00e7f6ccbef50396ddc7dc49b80).
- Now the built-in simplicial grids are oriented. Since commit [cbefe9b](https://github.com/gridap/Gridap.jl/commit/cbefe9bbea83d00e7f6ccbef50396ddc7dc49b80).
- Added binary operations between `FEFuntion` and `Number`, and `FEBasis` and `Number`.  Since PR [#88](https://github.com/gridap/Gridap.jl/pull/88).
- Added `PDiscRefFE`, `DiscFESpace`, and `ConstrainedFESpace`. Since PR [#88](https://github.com/gridap/Gridap.jl/pull/88).
- Now its possible to pass a `CellNumer` or an `Array` of numbers into a constitutive law. Usefull to identify which is the material of the current Gauss point in multi-material problems. Since commit [62cb2c3](https://github.com/gridap/Gridap.jl/commit/62cb2c354e2a09c556324a4fe9861329989299f4).
- `LinearFESolver` is now optional for solving a `LinearFEOperator`. Since commit [5c1caa8](https://github.com/gridap/Gridap.jl/commit/5c1caa8c92b260db72f5902e778ec5c0eb88728b).
- `Assembler` is now optional to build `FEOperator` objects. Since commit [b1bf517](https://github.com/gridap/Gridap.jl/commit/b1bf5172955b940f6b3c9d027bd4a839c6486199).
- Binary operations between `Function` and `FEFunction`. Since commit [a7f22f5](https://github.com/gridap/Gridap.jl/commit/a7f22f5ac1f45d9e8f53906472257aa582726e87).
- Extended constructions of `CLagrangianFESpace` and `DLagrangianFESpace`. `diritags` and `dirimasks` are now optional. `diritags` can now be also a vector of `String`. Since commit [776b402](https://github.com/gridap/Gridap.jl/commit/776b40238365f145037fc5e490600bf5b45434ef).
- Added `div`, `curl`, and `trace` operators. Since commit [5a0f322](https://github.com/gridap/Gridap.jl/commit/5a0f322c5b938f12e26e9c0a7c9361aa649e014f).
- Macro `@law` to facilitate the definition of constitutive laws. Since commit [30b67f2](https://github.com/gridap/Gridap.jl/commit/30b67f29009b872944be94486dc4a1b0134a0a60).
- Definition of linear forms `b(v) = inner(v, f)` directly from a function `f`. Since commit [bb42847](https://github.com/gridap/Gridap.jl/commit/bb42847c702a99b9b5f2c2d922fbe4c95b23f646)
- Serialization and de-serialization of `DiscreteModel` objects into and from `json` format. Since PR [#76](https://github.com/gridap/Gridap.jl/pull/76).
- Support for boundary integration (e.g., Neumann BCs) for multi-field computations. Since PR [#75](https://github.com/gridap/Gridap.jl/pull/75).

### Changed

- Signature of `LagrangianRefFE` constructor. Since commit [529c764](https://github.com/gridap/Gridap.jl/commit/529c7646a531db6910a00f04a925dadec3a50b7c).

### Fixed

- Bug in `LinearFETerm` for multi-field computations. Fixed via commit [2b957d1](https://github.com/gridap/Gridap.jl/commit/2b957d1b3a9a9a4396075801d8c837f6aff921c8).
- Bug in `MultiCellArray` constructor. Fixed via commit [bbc3b1c](https://github.com/gridap/Gridap.jl/commit/bbc3b1c91752f8efa978731cb90c6198dc0e5227).
- Bug in binary operations between FEFunction and FEBasis. Fixed via commit [aa49689](https://github.com/gridap/Gridap.jl/commit/aa49689be2a8dc14e052a6409c8348f492b52b3e).

## [0.3.0] - 2019-08-06
### Added
- `CurlGradMonomialBasis` spanning the polynomial space needed for RT elements on n-cubes.
- `CLagrangianFESpace` and `DLagrangianFESpace` types providing an efficient implementation for continuous and discontinuous Lagrangian FE spaces respectivelly. In contrast to `ConfirmingFESpace`, the new types allow to select which are the components that are actually prescribed on the Dirichlet boundary. Since PR [#64](https://github.com/gridap/Gridap.jl/pull/64).
- `simplexify` funciton to convert `Grid` and `DiscreteModel` objects made of n-cubes to the corresponding counterparts made of n-simplices. Since PR [#62](https://github.com/gridap/Gridap.jl/pull/62).
- Duffy transformation based integration for n-simplices of arbitrary dimension. Since PR [#61](https://github.com/gridap/Gridap.jl/pull/61).
- `NormalVector` to construct the outward normal vector to a given `BoundaryTriangulation`. Since PR [#60](https://github.com/gridap/Gridap.jl/pull/60).
- Support for tensor-valued FE computations. Since PR [#57](https://github.com/gridap/Gridap.jl/pull/57).
- Support for integration on the skeleton of the mesh. This includes `SkeletonTriangulation`, an integration mesh for the skeleton, `restrict` function is extended to restrict to the skeleton, `jump` function to compute jumps of `CellFields` and `CellBasis` restricted to the skeleton, extension of `FETerms` to allow integration on the skeleton. See PR [#47](https://github.com/gridap/Gridap.jl/pull/47)
- Support for Robin boundary conditions. Since commit [946054a](https://github.com/gridap/Gridap.jl/commit/946054a028e658afa87c7a7c71e973957a2c4877)
- Support for Neumann boundary conditions. Since commit [4dcd16f](https://github.com/gridap/Gridap.jl/commit/4dcd16fbff9edf66fb66efb748ef01901c20a4aa)
- `FETerm` and `AffineFETerm` abstract types and several concrete implementations. They allow to deal with problems whose weak form has terms integrated over different geometrical entities. `NonlinearFEOperator` and `LinearFEOperator` can be constructed using several terms. Since commit [0f99234](https://github.com/gridap/Gridap.jl/commit/0f99234156dd0174485ca83431de76aa3825584a)
- Extended `Assembler` and `MultiAssembler` to deal with several terms. See issue [#42](https://github.com/gridap/Gridap.jl/issues/42) and PR [#43](https://github.com/gridap/Gridap.jl/pull/43).
- `IdentityCellNumber`, an indexable cell number that simply returns the given index. Also efficient implementation of `reindex` for this type (i.e. do nothing). Available since commit [b6b4c32](https://github.com/gridap/Gridap.jl/commit/b6b4c32c8c4b826a41ba64c770ac8a1c394e16f0)
- Function `restrict` for restricting `CellField` and `CellBasis` objects to surfaces. Available since commit [e981f3c](https://github.com/gridap/Gridap.jl/commit/e981f3c221f3624cfc6764efa47f22652fc22b4f)
- `BoundaryTriangulation` an integration mesh used to integrate `CellField` and `CellBasis` objects restricted on a surface. Available since commit [e981f3c](https://github.com/gridap/Gridap.jl/commit/e981f3c221f3624cfc6764efa47f22652fc22b4f)
- `NonIterableCellMap`, a cell map that has iteration intentionally disabled. Available since commit [956a537](https://github.com/gridap/Gridap.jl/commit/956a5374db6c3b9546e85e0d4d49ae0560057565).
- `CompressedCellValue`, `CompressedCellArray`, and `CompressedCellMap`, as well as efficient versions of `apply`, `evaluate`, and `reindex` for these types. See PR [#41](https://github.com/gridap/Gridap.jl/pull/41) for more details.
- `NEWS.md` file (a changelog file)

### Changed
- Domains are now in [0,1] instead of [-1,1]. Quadratures and nodes arrays modified accordingly. Since commit [268dfe1](https://github.com/gridap/Gridap.jl/commit/268dfe12ef7d736fcd9ad0b9b256740aaf15b2e7).
- Changed the signature of `assemble`, `apply_constraints`, `apply_constraints_rows`, and `apply_constraints_cols` to support FE assembly of several terms, which  are integrated in different domains. The old API of `asseble` is still functional, but not for the `apply_constraints` et al. Since PR [#43](https://github.com/gridap/Gridap.jl/pull/43). Further changed in commit   [a335aed](https://github.com/gridap/Gridap.jl/commit/a335aede65c92a1f61f0ff0dbb0fb44cc20cf906).

### Fixed

- Bug in generation of the cellwise local to global DOF map for high order interpolations. Fixed via PR [#56](https://github.com/gridap/Gridap.jl/pull/56).
- Bug in numerical integration. There was a bug for computations where the number of cell DOFs was different from the number of integration points. Fixed via commit [0b3d4bf](https://github.com/gridap/Gridap.jl/commit/0b3d4bfadea48707c748fca0de65a51a598b6ca6)

## [0.2.0] - 2019-06-29

A changelog is not maintained for this version.

This version introduces the core finite element machinery for linear and non-linear problems,
single field and multi-field problems with terms integrated over the interior of the computational domain.

## [0.1.0] - 2019-05-20

A changelog is not maintained for this version.

This version is non functional. It is just a tag for registering the package.<|MERGE_RESOLUTION|>--- conflicted
+++ resolved
@@ -7,12 +7,8 @@
 ## [0.13.0] - Unreleased 
 
 ### Added
-<<<<<<< HEAD
   - Added missing SparseMatrixAssembler constructor for MultiFieldFESpaces. Since PR [#320](https://github.com/gridap/Gridap.jl/pull/320/).
-=======
-
   - kw-argument `space` to `LagrangianRefFE` constructor in order to select the type of underlying polynomial space, i.e., `:Q`, `:S`, or `:P`. Since PR [#321](https://github.com/gridap/Gridap.jl/pull/321).
->>>>>>> e9321cc7
 
 ### Changed
   - The meaning of `inward/outward` has slightly changed for `SkeletonCellBasis` objects. Now, by accessing to these properties a `ReducedSkeletonCellBasis` is returned, which allows to use the result in a more flexible way (in particular, the result can be used in a similar way than the result of `jump` or `mean`). Since PR [#317](https://github.com/gridap/Gridap.jl/pull/317).
