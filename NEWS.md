# Changelog
All notable changes to this project will be documented in this file.

The format is based on [Keep a Changelog](https://keepachangelog.com/en/1.0.0/),
and this project adheres to [Semantic Versioning](https://semver.org/spec/v2.0.0.html).

## [0.13.0] - Unreleased 

### Changed
<<<<<<< HEAD
  - The meaning of `inward/outward` has slightly changed for `SkeletonCellBasis` objects. Now, by accessing to these properties a `ReducedSkeletonCellBasis` is returned, which allows to use the result in a more flexible way (in particular, the result can be used in a similar way than the result of `jump` or `mean`).Since PR [#317](https://github.com/gridap/Gridap.jl/pull/317).
  - Major refactoring in `ReferenceFEs` module. Since PR [#319](https://github.com/gridap/Gridap.jl/pull/319) and [#320](https://github.com/gridap/Gridap.jl/pull/320). In particular:
    - `NodalReferenceFE` has been partially replaced with a new abstract type `LagrangianRefFE`.
    - `GenericNodalCartesianRefFE` has been partially replaced by `GenericLagrangianRefFE`.
    - `DiscRefFE` partially replaced by `PDiscRefFE`.

## Removed
  - Removals associated with the `ReferenceFEs` refactoring in PR [#319](https://github.com/gridap/Gridap.jl/pull/319) and [#320](https://github.com/gridap/Gridap.jl/pull/320):
=======
  - The meaning of `inward/outward` has slightly changed for `SkeletonCellBasis` objects. Now, by accessing to these properties a `ReducedSkeletonCellBasis` is returned, which allows to use the result in a more flexible way (in particular, the result can be used in a similar way than the result of `jump` or `mean`). Since PR [#317](https://github.com/gridap/Gridap.jl/pull/317).
  - Major refactoring in `ReferenceFEs` module. Since PR [#319](https://github.com/gridap/Gridap.jl/pull/319). In particular:
    - `NodalReferenceFE` has been replaced by a new abstract type `LagrangianRefFE`.
    - `GenericNodalCartesianRefFE` has been replaced by `GenericLagrangianRefFE`.
    - `DiscRefFE` replaced by `PDiscRefFE`.

### Removed
  - Removals associated with the `ReferenceFEs` refactoring in PR [#319](https://github.com/gridap/Gridap.jl/pull/319):
>>>>>>> 29d41bd3
    - Removed `QDiscRefFE` constructor. Use a standard `LagrangianRefFE` and `L2Conformity` instead.
    - Removed `PDiscRefFE` constructor. Use `LagrangianRefFE` constructor with the kw-argument `space=:P`.
    - Removed `CDLagrangianRefFE` constructor. Use a standard `LagrangianRefFE` and `CDConformity` instead.
    - Removed fields `face_own_dofs` and `face_own_dof_permutations` from `GenericRefFE`.

### Fixed
  - Replaced `+=` by `add_entry!`. Since PR [#316](https://github.com/gridap/Gridap.jl/pull/316).

## [0.12.0] - 2020-07-07

### Added

  - Added `SkeletonTriangulation` constructor in order to integrate, where a given interpolation is discontinuous. Since PR [#304](https://github.com/gridap/Gridap.jl/pull/304).
  - New `ConformingFESpace` constructor. Since PR [#293](https://github.com/gridap/Gridap.jl/pull/293).
  - Added `QDiscRefFE` constructor for `DiscRefFE`. Since PR [#293](https://github.com/gridap/Gridap.jl/pull/293).
  - New `FESpace` constructor that takes an instance of `ReferenceFE`. Since PR [#294](https://github.com/gridap/Gridap.jl/pull/294).
  - New `FESpace` constructor that takes an instance of `Conformity`. Since PR [#311](https://github.com/gridap/Gridap.jl/pull/311).
  - New `CDLagrangianRefFE` struct, that provides a Lagrangian reference FE with different conformity per direction. Since PR [#299](https://github.com/gridap/Gridap.jl/pull/299).
  - New `FESpace` method that takes a model and a `RefFE`. Since PR [#299](https://github.com/gridap/Gridap.jl/pull/299).
  - Possibility to have 0 order in `DISC` directions of a `CDLagrangianRefFE`. Since PR [#308](https://github.com/gridap/Gridap.jl/pull/308).
  - Added setindex! method for Reindexed. Since PR [#309](https://github.com/gridap/Gridap.jl/pull/309).

### Changed

  - Changed the interfaces of `ReferenceFE` and `NodalReferenceFE` in relation of DOF ownership. Now function `get_face_own_dofs` and related ones are parametrized by a `Conformity` object. Since PR [#311](https://github.com/gridap/Gridap.jl/pull/311).
  - The constructors `GenericRefFE`, `GenericNodalCartesianRefFE`, and `compute_conforming_cell_dofs` take an extra argument of type `Conformity`. Since PR [#311](https://github.com/gridap/Gridap.jl/pull/311).
  - Renamed `PDiscRefFE` -> `DiscRefFE` struct keeping the name for constructor. Since PR [#293](https://github.com/gridap/Gridap.jl/pull/293).
  - One of the `GradConformingFESpace` methods now more general `ConformingFESpace`. Since PR [#293](https://github.com/gridap/Gridap.jl/pull/293).
  - `DivConformingFESpace` and `CurlConformingFESpace` constructors eliminated. Since PR [#293](https://github.com/gridap/Gridap.jl/pull/293).

### Fixed

  - Construction of `VectorValue`, `TensorValue`, et al. objects from non-homogeneous arguments.  This solves some problems associated with automatic differentiation. Since PR [#298](https://github.com/gridap/Gridap.jl/pull/298).  
  - `CDLagrangianRefFE` node ordering. Since PR [#305](https://github.com/gridap/Gridap.jl/pull/305).

## [0.11.2] - 2020-06-22

### Added

  - Method `solve!(x,ls,op::AffineOperator,cache::Nothing,newmatrix)`. Since PR [#288](https://github.com/gridap/Gridap.jl/pull/288).

### Fixed

  - Bug related with `WriteVTK` version 1.7. Fixed via PR [#287](https://github.com/gridap/Gridap.jl/pull/287).
  - Bug in outer constructor of Table{...} for input arrays of abstract type. Fixed via PR [#285](https://github.com/gridap/Gridap.jl/pull/285).

## [0.11.1] - 2020-06-19

### Fixed

  - Bug in the handling of caches in `NLSolver`. Fixed via PR [#283](https://github.com/gridap/Gridap.jl/pull/283).
  - Bug that showed up when interpolating a FE function defined on an
  `ExtendedFESpace` onto a non-extended `FESpace`. Fixed via PR [#282](https://github.com/gridap/Gridap.jl/pull/282).

## [0.11.0] - 2020-06-16

### Added

  - Operator `⊙` (\odot) as an alias of `inner`. Since PR [#239](https://github.com/gridap/Gridap.jl/pull/239).
  - Operator `⊗` (\otimes) as an alias of `outer`. Since PR [#239](https://github.com/gridap/Gridap.jl/pull/239).
  - Support for (symmetric) 4th order tensors. Since PR [#239](https://github.com/gridap/Gridap.jl/pull/239).
  - Optimizations for symmetric 2nd order tensors. Since PR [#239](https://github.com/gridap/Gridap.jl/pull/239).
  - Methods for `cross` function (aka `×` (\times)) to operate with `VectorValues`. Since PR [#280](https://github.com/gridap/Gridap.jl/pull/280).
  - Interpolation is now supported also for multifield spaces. Since PR [#279](https://github.com/gridap/Gridap.jl/pull/279).

### Changed

  - Major refactoring in the module `Gridap.TensorValues`.
  Since PR [#239](https://github.com/gridap/Gridap.jl/pull/239).
   **The following changes are likely to affect all users:**
    - The operator `*` is not allowed for expressing the dot product anymore. Use `LinearAlgebra.dot`
  function aka `⋅` (\cdot).
    - The syntax `∇*u` is not allowed anymore.  Use `∇⋅u` instead.
    - Gridap re-exports `dot`, `⋅`, and other names from LinearAlbegra that are used
  often in Gridap code.
    - Function `n_components` is renamed to `num_components`.
  - The `SingleFieldFESpace` interface has changed. The function `gather_free_and_dirichlet_values!`
  has been added as mandatory for all FE space implementations and the old function `gather_free_and_dirichlet_values`
  is now optional. Since PR [#279](https://github.com/gridap/Gridap.jl/pull/279).

## [0.10.4] - 2020-06-8

### Added

- Functions `create_vtk_file` and `createvtk`. Since PR [#273](https://github.com/gridap/Gridap.jl/pull/273).

## [0.10.3] - 2020-05-29

### Added

 - Function `print_op_tree` to visualize lazy operation trees. Since PR [#270](https://github.com/gridap/Gridap.jl/pull/270).
 - Exported `apply` and `reindex` from `Gridap` top level. Since PR [#270](https://github.com/gridap/Gridap.jl/pull/270).
 - Extended support of `CartesianDiscreteModel` to models with periodic boundary conditions.
 PR [#266](https://github.com/gridap/Gridap.jl/pull/266).

### Deprecated
 - Optional argument `map` for CartesianDescriptor converted to a key-word argument. Since PR [#266](https://github.com/gridap/Gridap.jl/pull/266).

### Fixed
 - Fixed some methods of the `sparsecsr` generic function. Since PR [#262](https://github.com/gridap/Gridap.jl/pull/262).
 - Fixed BUG in `findnz` function for `SparseMatrixCSR`. Since PR [#264](https://github.com/gridap/Gridap.jl/pull/264).
 - Fixed `restrict(::AbstractArray,::TriangulationPortion)` for portions of triangulations extending `BoundaryTriangulation`. Since PR [#267](https://github.com/gridap/Gridap.jl/pull/267).

## [0.10.2] - 2020-05-21

### Added

 - New key-word arguments `zeromean_trian` and `zeromean_quad` in the `FESpace` constructor. Since
 PR [#257](https://github.com/gridap/Gridap.jl/pull/257).
 - New method `reindex(::Triangulation,indices)`. Since
 PR [#257](https://github.com/gridap/Gridap.jl/pull/257).
 - New functions `get_face_to_face(::BoundaryTriangulation)` and `get_cell_around(::BoundaryTriangulation)`. Since
 PR [#256](https://github.com/gridap/Gridap.jl/pull/256).

## [0.10.1] - 2020-05-19

### Fixed

  - Added missing implementation of `simplexify(SEGMENT)` and `simplexify(VERTEX)`. Since PR [#252](https://github.com/gridap/Gridap.jl/pull/252).

## [0.10.0] - 2020-05-14

### Added

  - Extended support of `TriangulationPortion` to boundary and skeleton triangulations.  Since PR [#249](https://github.com/gridap/Gridap.jl/pull/249).
  - Added `FESpaceWithLinearConstraints`. Since PR [#247](https://github.com/gridap/Gridap.jl/pull/247).
  - Added inner constructor to `CartesianDiscreteModel` allowing to build a model that represents a subgrid of
    a larger grid. Since PR [#245](https://github.com/gridap/Gridap.jl/pull/245).

### Changed

  - The part associated with the imposition of constraints in the `FESpace` interface has changed slightly. Since PR [#247](https://github.com/gridap/Gridap.jl/pull/247).
  - Simplified the signature of `zero_free_values(::FESpace)`. Since PR [#249](https://github.com/gridap/Gridap.jl/pull/249).
  - Simplified the signature of `zero_initial_guess(op::NonlinearOperator)`. Since PR [#249](https://github.com/gridap/Gridap.jl/pull/249).
  - Major refactoring in the `Assembler` interface.
    **Important change:** Now, assembly-related functions take the data returned by functions like
    `collect_cell_matrix` as it is. Example: the old user code `assemble_matrix(assembler,collect_cell_matrix(du,dv,terms)...)`
    now is written simply as `assemble_matrix(assembler,collect_cell_matrix(du,dv,terms))`, i.e., the unpack of the last argument is not
    used anymore.  In addition, with the new assembler interface, it is possible to customize the assembly process
    via a so-called `AssemblerStrategy` object. Since PR [#249](https://github.com/gridap/Gridap.jl/pull/249).
  - Change the types of the sizes and partition fields of CartesianDescriptor to tuples instead of points.
    Since PR [#246](https://github.com/gridap/Gridap.jl/pull/246).

## [0.9.2] - 2020-04-26

### Added

  - Automatic differentiation of manufactured solutions. Since PR [#236](https://github.com/gridap/Gridap.jl/pull/236).

## [0.9.1] - 2020-04-20

### Added

  - Function `cell_measure`. Since PR [#234](https://github.com/gridap/Gridap.jl/pull/234).

### Fixed

  - Several bugs associated with `ExtendedFESpace`. In particular, we have fixed a bug that showed up when combining `ZeroMeanFESpace` and `ExtendedFESpace`. Since PR [#234](https://github.com/gridap/Gridap.jl/pull/234).

## [0.9.0] - 2020-04-18

### Added

  - Function `HomogeneousTrialFESpace`. Since PR [#226](https://github.com/gridap/Gridap.jl/pull/226).
  - Function `lazy_append` in order to lazily append two objects (implemented for `AbstractVector`, `Triangulation`, and `CellQuadrature`).  Since PR [#220](https://github.com/gridap/Gridap.jl/pull/220).
  - Support for FE spaces with DOFs defined in the physical space. Since PR [#216](https://github.com/gridap/Gridap.jl/pull/216) and [#218](https://github.com/gridap/Gridap.jl/pull/218).

### Changed

  - Replaced `non_linear` -> `nonlinear` and `NonLinear` -> `Nonlinear`. Since PR [#223](https://github.com/gridap/Gridap.jl/pull/223).
  - The `FESpace` interface has slightly changed, mainly the return type of functions `get_cell_basis` and `get_cell_dof_basis.`. Since PR [#216](https://github.com/gridap/Gridap.jl/pull/216) and [#218](https://github.com/gridap/Gridap.jl/pull/218).

### Fixed

- Bug that showed up in multi-field computations when some field had no contribution to the rhs vector. Since [#229](https://github.com/gridap/Gridap.jl/pull/229).
- Bug in gradient operator in the void part of `ExtendedFESpace` objects. Since PR [#219](https://github.com/gridap/Gridap.jl/pull/219).
- Bug in jumps of quantities restricted to `InterfaceTriangulation` objects.  Since PR [#215](https://github.com/gridap/Gridap.jl/pull/215).

## [0.8.0] - 2020-03-17

### Added

- Support for surface-coupled multi-physics. See [`SurfaceCouplingTests.jl`](https://github.com/gridap/Gridap.jl/blob/master/test/GridapTests/SurfaceCouplingTests.jl) for further details. Since PR [#209](https://github.com/gridap/Gridap.jl/pull/209).
- Support for constitutive laws with state / historical variables. See [`IsotropicDamageTests.jl`](https://github.com/gridap/Gridap.jl/blob/master/test/GridapTests/IsotropicDamageTests.jl) for further details. Since PR [#208](https://github.com/gridap/Gridap.jl/pull/208).
- Curl-conforming reference FE `NedelecRefFE` and corresponding FE space constructor since PR [#199](https://github.com/gridap/Gridap.jl/pull/199).
- New constructors `AffineFETermFromCellMatVec` and `FETermFromCellJacRes` that provides full control in the definition of cell matrices and vectors. Since PR [#191](https://github.com/gridap/Gridap.jl/pull/191).
- Support for simultaneous integration of matrices and vectors. Since PR [#191](https://github.com/gridap/Gridap.jl/pull/191).

### Changed

- Renaming NonLinear to Nonlinear since it is one word and it is not consistent with style
- The definition of interpolation order in Raviart-Thomas and Nédélec reference FEs has changed. Now, the divergence of functions in the Raviart-Thomas space of order `k` belongs to `P_k` or `Q_k` depending on the underlying polytope. Idem for Nédelec, but using the curl instead of the divergence. Since PR [#212](https://github.com/gridap/Gridap.jl/pull/212).

- The order in which test and trial spaces are written in the code has changed and also the other in the arguments of functions defining bi-linear and linear forms, and weak residuals and Jacobians. **This affects everybody that is using Gridap, even the most basic users**. Now, we write the trial space before the test one in all methods taking two spaces in their arguments.  E.g., we have changed `AffineFEOperator(V,U,terms...)` to `AffineFEOperator(U,V,terms...)`, where `U` is the trial and `V` is the test space. For functions defining weak forms, now we have: The new signatures for bi-linear and a linear forms are `a(u,v)`, `l(v)`, where `u` is a trial function and `v` is a test one. For weak Jacobians and residuals `jac(u,du,v)` and `res(u,v)`, where `u` is the (trial) function in which we evaluate these quantities, `du` is the direction in which we evaluate the Jacobian and `v` is a test function. Since PR [#195](https://github.com/gridap/Gridap.jl/pull/195) and PR [#197](https://github.com/gridap/Gridap.jl/pull/197).

- The part related with the application of constraints in the `FESpace` interface has changed. Since PR [#191](https://github.com/gridap/Gridap.jl/pull/191).

### Fixed

- Bug in 1d Cartesian grids. Since PR [#192](https://github.com/gridap/Gridap.jl/pull/192).

## [0.7.1] - 2020-02-18

### Added

- New `DirichletFESpace` that can be used to compute matrices and vectors associated with the Dirichlet DOFs. Since commit [972afcc](https://github.com/gridap/Gridap.jl/commit/972afcc6dd8e024a7daeebd160a9dabe44ff5921)

## [0.7.0] - 2020-02-13

This version is a major refactoring of the project which is not summarized here for the sake of brevity. Most of the functionality of v0.6.0 is available in v0.7.0, but with a possibly slightly different API. See [here](https://github.com/gridap/Tutorials/compare/v0.6.0...v0.7.0) the changes in the sources of the Gridap Tutorials between versions 0.6.0 and 0.7.0 to effectively see the major changes in the API.

## [0.6.0] - 2020-01-24
### Added
- New `GenericRefFE`. Since commit [876ef1e](https://github.com/gridap/Gridap.jl/commit/c3c9010177432b8f07aaecf4a0baa4b93876ef1e)
- New `NedelecRefFE` constructor that generates Nedelec FEs of arbitrary order in 2D and 3D on hex. Since commit [876ef1e](https://github.com/gridap/Gridap.jl/commit/c3c9010177432b8f07aaecf4a0baa4b93876ef1e)
- New keyword argument `map` in the constructor of `CartesianModel`, which allows one to transform the original domain, by defaut [0,1]^d to a new domain through a homeomorphic map. Since commit [30cc4bc](https://github.com/gridap/Gridap.jl/commit/1c51b18f7e21c4915c0b379585dc5d98130cc4bc)
- New keyword argument `map` in the constructor of `CartesianGrid` and a new `map` attribute in this structure, since commit [30cc4bc](https://github.com/gridap/Gridap.jl/commit/1c51b18f7e21c4915c0b379585dc5d98130cc4bc)
- `CartesianGridPoints` has new attribute `map` since commit [30cc4bc](https://github.com/gridap/Gridap.jl/commit/1c51b18f7e21c4915c0b379585dc5d98130cc4bc)
- Added [`SparseMatricesCSR`](https://github.com/gridap/SparseMatricesCSR.jl) support to `SparseMatrixAssembler` and `MultiSparseMatrixAssembler` in [PR #118](https://github.com/gridap/Gridap.jl/pull/118#).

### Changed
- The `RaviartThomasRefFE` has now been replaced by `GenericRefFE`, and the constructor for Raviart-Thomas FEs is called `RTRefFE`. Since commit [876ef1e](https://github.com/gridap/Gridap.jl/commit/c3c9010177432b8f07aaecf4a0baa4b93876ef1e)
- The default map in the `CartesianModel` constructor is [0,1]^d instead of [-1,1]^d, since commit [30cc4bc](https://github.com/gridap/Gridap.jl/commit/1c51b18f7e21c4915c0b379585dc5d98130cc4bc)
- `CartesianGrid` has attribute `map` since commit [30cc4bc](https://github.com/gridap/Gridap.jl/commit/1c51b18f7e21c4915c0b379585dc5d98130cc4bc)

## [0.5.2] - 2019-10-22
### Fixed
- Incompatibility problem with `TensorValues` version 0.3.5. Via commit [3c0682a](https://github.com/gridap/Gridap.jl/commit/3c0682a84250e17086457ca3a90a49d9bce133d0).


## [0.5.1] - 2019-10-03
### Added
- Pretty printing for the types most exposed to users. Since PR [#109](https://github.com/gridap/Gridap.jl/pull/109).
### Fixed
- Bug related to `ZeroMeanFESpace`. Via PR [#111](https://github.com/gridap/Gridap.jl/pull/111).

## [0.5.0] - 2019-09-27

### Added
- Added a high level constructor, namely `FESpace`, to create different types of FE spaces. See issue [#100](https://github.com/gridap/Gridap.jl/issues/100) for more details. Since PR [#102](https://github.com/gridap/Gridap.jl/pull/102).
- Added `ZeroMeanFESpace` to construct FE spaces whose functions have zero mean value. Since PR [#102](https://github.com/gridap/Gridap.jl/pull/102).
- Added Hdiv FE space using Raviart-Thomas reference FEs in [34bfa34](https://github.com/gridap/Gridap.jl/commit/34bfa344efd1bc6a5d3c5993d9639259ed21671a)
- Added the corresponding DOF basis for Raviart-Thomas reference FEs for interpolation of fields [60b9021](https://github.com/gridap/Gridap.jl/commit/60b9021b6d4b5e66a9ec4fe2067aa8278f8ccb52)
- Added an arbitrary order div-conforming Raviart-Thomas reference FE of arbitrary order on quads in commit
[60b9021](https://github.com/gridap/Gridap.jl/commit/60b9021b6d4b5e66a9ec4fe2067aa8278f8ccb52)
- Now, the `tags` argument is optional when constucting `SkeletonTriangulation` and `BoundaryTriangulation` objects from a `DiscreteModel`. Since commit [e6424a3](https://github.com/gridap/Gridap.jl/commit/e6424a304feb38547241e86de07a821e26344a7e).
- Added `mean` operator for quantities restricted to a `SkeletonTriangulation`. Since commit [83798b4](https://github.com/gridap/Gridap.jl/commit/83798b4f38aaf482b968ffd0359eb75c79a21385).
- Extended `NormalVector` to `SkeletonTriangulations`. Since commit [5fb8487](https://github.com/gridap/Gridap.jl/commit/5fb84871128c4388559cc5052d9ff00f0be19462).
- Now, `TrialFESpaces` can be constructed from values instead of functions if the corresponding Dirichlet conditions are constant. Since commit [bae237e](https://github.com/gridap/Gridap.jl/commit/bae237e881db6569622f3559f82bcc3999560526).
- Added the possibility of adding new tags to a `FaceLabels` object via the function `add_tag_from_tags!` and using it to construct FE spaces. Since commit [e9dfac4](https://github.com/gridap/Gridap.jl/commit/e9dfac4489047c0b7e1c62507f4335e9fc76dfd8).
- Added `BackslashSolver` to facilitate the usage in Gridap of the build-in Julia backslash linear solver. Since commit [8e3a9b7](https://github.com/gridap/Gridap.jl/commit/8e3a9b71c64b032c5a572a7ef696f4cbf875190b).
- Added `NLSolver` to facilitat the usage in Gridap of the non-linear solvers available in the official Julia package `NLsolve`. Introduced in commit [e5a933f](https://github.com/gridap/Gridap.jl/commit/e5a933f3093faea221a50bdd796d7f02113ed52c) as `JuliaNLSolver`. Renamed to `NLSolver` in  PR [#108](https://github.com/gridap/Gridap.jl/pull/108).

### Changed
- The Signature of `solve!` for `NumericalSetup` objects. The argument for the system matrix has been removed. The information about the matrix is already in the `NumericalSetup` object. Since commit  [ac212d3](https://github.com/gridap/Gridap.jl/commit/ac212d30205700a919a37f9abf9dac6cbde03e38).
- The signature of `solve!(::FEFunction,::FESolver,::FEOperator)`. Before it was used as `cache = solve!(uh,solver,op)`, now it is used as `uh, cache = solve!(uh,solver,op)`. Since PR [#102](https://github.com/gridap/Gridap.jl/pull/102).
- Previous ConformingFESpace constructor is H1ConformingFESpace since [34bfa34](https://github.com/gridap/Gridap.jl/commit/34bfa344efd1bc6a5d3c5993d9639259ed21671a)

### Deprecated
- `JuliaNLSolver`. Renamed to  `NLSolver`. Since PR [#108](https://github.com/gridap/Gridap.jl/pull/108).
- Key-word argument `order` in `CellQuadrature` constructor.  Renamed to `degree`. Since PR [#108](https://github.com/gridap/Gridap.jl/pull/108).

### Fixed
- Bug in `@law` macro for more than one `FEBasis` arguments. Solved via PR [#104](https://github.com/gridap/Gridap.jl/pull/104).
- Bug in `NonlinearFEOperator` constructor with default assembler in multi-field computations. Solved via PR [#104](https://github.com/gridap/Gridap.jl/pull/104).
- Bug in `NormalVector` for non-Cartesian grids. Solved via PR [#98](https://github.com/gridap/Gridap.jl/pull/98).

## [0.4.0] - 2019-09-07

### Added

- Added support to high order simplicial Lagrangian finite elements. Since commit [cbefe9b](https://github.com/gridap/Gridap.jl/commit/cbefe9bbea83d00e7f6ccbef50396ddc7dc49b80).
- Now the built-in simplicial grids are oriented. Since commit [cbefe9b](https://github.com/gridap/Gridap.jl/commit/cbefe9bbea83d00e7f6ccbef50396ddc7dc49b80).
- Added binary operations between `FEFuntion` and `Number`, and `FEBasis` and `Number`.  Since PR [#88](https://github.com/gridap/Gridap.jl/pull/88).
- Added `PDiscRefFE`, `DiscFESpace`, and `ConstrainedFESpace`. Since PR [#88](https://github.com/gridap/Gridap.jl/pull/88).
- Now its possible to pass a `CellNumer` or an `Array` of numbers into a constitutive law. Usefull to identify which is the material of the current Gauss point in multi-material problems. Since commit [62cb2c3](https://github.com/gridap/Gridap.jl/commit/62cb2c354e2a09c556324a4fe9861329989299f4).
- `LinearFESolver` is now optional for solving a `LinearFEOperator`. Since commit [5c1caa8](https://github.com/gridap/Gridap.jl/commit/5c1caa8c92b260db72f5902e778ec5c0eb88728b).
- `Assembler` is now optional to build `FEOperator` objects. Since commit [b1bf517](https://github.com/gridap/Gridap.jl/commit/b1bf5172955b940f6b3c9d027bd4a839c6486199).
- Binary operations between `Function` and `FEFunction`. Since commit [a7f22f5](https://github.com/gridap/Gridap.jl/commit/a7f22f5ac1f45d9e8f53906472257aa582726e87).
- Extended constructions of `CLagrangianFESpace` and `DLagrangianFESpace`. `diritags` and `dirimasks` are now optional. `diritags` can now be also a vector of `String`. Since commit [776b402](https://github.com/gridap/Gridap.jl/commit/776b40238365f145037fc5e490600bf5b45434ef).
- Added `div`, `curl`, and `trace` operators. Since commit [5a0f322](https://github.com/gridap/Gridap.jl/commit/5a0f322c5b938f12e26e9c0a7c9361aa649e014f).
- Macro `@law` to facilitate the definition of constitutive laws. Since commit [30b67f2](https://github.com/gridap/Gridap.jl/commit/30b67f29009b872944be94486dc4a1b0134a0a60).
- Definition of linear forms `b(v) = inner(v, f)` directly from a function `f`. Since commit [bb42847](https://github.com/gridap/Gridap.jl/commit/bb42847c702a99b9b5f2c2d922fbe4c95b23f646)
- Serialization and de-serialization of `DiscreteModel` objects into and from `json` format. Since PR [#76](https://github.com/gridap/Gridap.jl/pull/76).
- Support for boundary integration (e.g., Neumann BCs) for multi-field computations. Since PR [#75](https://github.com/gridap/Gridap.jl/pull/75).

### Changed

- Signature of `LagrangianRefFE` constructor. Since commit [529c764](https://github.com/gridap/Gridap.jl/commit/529c7646a531db6910a00f04a925dadec3a50b7c).

### Fixed

- Bug in `LinearFETerm` for multi-field computations. Fixed via commit [2b957d1](https://github.com/gridap/Gridap.jl/commit/2b957d1b3a9a9a4396075801d8c837f6aff921c8).
- Bug in `MultiCellArray` constructor. Fixed via commit [bbc3b1c](https://github.com/gridap/Gridap.jl/commit/bbc3b1c91752f8efa978731cb90c6198dc0e5227).
- Bug in binary operations between FEFunction and FEBasis. Fixed via commit [aa49689](https://github.com/gridap/Gridap.jl/commit/aa49689be2a8dc14e052a6409c8348f492b52b3e).

## [0.3.0] - 2019-08-06
### Added
- `CurlGradMonomialBasis` spanning the polynomial space needed for RT elements on n-cubes.
- `CLagrangianFESpace` and `DLagrangianFESpace` types providing an efficient implementation for continuous and discontinuous Lagrangian FE spaces respectivelly. In contrast to `ConfirmingFESpace`, the new types allow to select which are the components that are actually prescribed on the Dirichlet boundary. Since PR [#64](https://github.com/gridap/Gridap.jl/pull/64).
- `simplexify` funciton to convert `Grid` and `DiscreteModel` objects made of n-cubes to the corresponding counterparts made of n-simplices. Since PR [#62](https://github.com/gridap/Gridap.jl/pull/62).
- Duffy transformation based integration for n-simplices of arbitrary dimension. Since PR [#61](https://github.com/gridap/Gridap.jl/pull/61).
- `NormalVector` to construct the outward normal vector to a given `BoundaryTriangulation`. Since PR [#60](https://github.com/gridap/Gridap.jl/pull/60).
- Support for tensor-valued FE computations. Since PR [#57](https://github.com/gridap/Gridap.jl/pull/57).
- Support for integration on the skeleton of the mesh. This includes `SkeletonTriangulation`, an integration mesh for the skeleton, `restrict` function is extended to restrict to the skeleton, `jump` function to compute jumps of `CellFields` and `CellBasis` restricted to the skeleton, extension of `FETerms` to allow integration on the skeleton. See PR [#47](https://github.com/gridap/Gridap.jl/pull/47)
- Support for Robin boundary conditions. Since commit [946054a](https://github.com/gridap/Gridap.jl/commit/946054a028e658afa87c7a7c71e973957a2c4877)
- Support for Neumann boundary conditions. Since commit [4dcd16f](https://github.com/gridap/Gridap.jl/commit/4dcd16fbff9edf66fb66efb748ef01901c20a4aa)
- `FETerm` and `AffineFETerm` abstract types and several concrete implementations. They allow to deal with problems whose weak form has terms integrated over different geometrical entities. `NonlinearFEOperator` and `LinearFEOperator` can be constructed using several terms. Since commit [0f99234](https://github.com/gridap/Gridap.jl/commit/0f99234156dd0174485ca83431de76aa3825584a)
- Extended `Assembler` and `MultiAssembler` to deal with several terms. See issue [#42](https://github.com/gridap/Gridap.jl/issues/42) and PR [#43](https://github.com/gridap/Gridap.jl/pull/43).
- `IdentityCellNumber`, an indexable cell number that simply returns the given index. Also efficient implementation of `reindex` for this type (i.e. do nothing). Available since commit [b6b4c32](https://github.com/gridap/Gridap.jl/commit/b6b4c32c8c4b826a41ba64c770ac8a1c394e16f0)
- Function `restrict` for restricting `CellField` and `CellBasis` objects to surfaces. Available since commit [e981f3c](https://github.com/gridap/Gridap.jl/commit/e981f3c221f3624cfc6764efa47f22652fc22b4f)
- `BoundaryTriangulation` an integration mesh used to integrate `CellField` and `CellBasis` objects restricted on a surface. Available since commit [e981f3c](https://github.com/gridap/Gridap.jl/commit/e981f3c221f3624cfc6764efa47f22652fc22b4f)
- `NonIterableCellMap`, a cell map that has iteration intentionally disabled. Available since commit [956a537](https://github.com/gridap/Gridap.jl/commit/956a5374db6c3b9546e85e0d4d49ae0560057565).
- `CompressedCellValue`, `CompressedCellArray`, and `CompressedCellMap`, as well as efficient versions of `apply`, `evaluate`, and `reindex` for these types. See PR [#41](https://github.com/gridap/Gridap.jl/pull/41) for more details.
- `NEWS.md` file (a changelog file)

### Changed
- Domains are now in [0,1] instead of [-1,1]. Quadratures and nodes arrays modified accordingly. Since commit [268dfe1](https://github.com/gridap/Gridap.jl/commit/268dfe12ef7d736fcd9ad0b9b256740aaf15b2e7).
- Changed the signature of `assemble`, `apply_constraints`, `apply_constraints_rows`, and `apply_constraints_cols` to support FE assembly of several terms, which  are integrated in different domains. The old API of `asseble` is still functional, but not for the `apply_constraints` et al. Since PR [#43](https://github.com/gridap/Gridap.jl/pull/43). Further changed in commit   [a335aed](https://github.com/gridap/Gridap.jl/commit/a335aede65c92a1f61f0ff0dbb0fb44cc20cf906).

### Fixed

- Bug in generation of the cellwise local to global DOF map for high order interpolations. Fixed via PR [#56](https://github.com/gridap/Gridap.jl/pull/56).
- Bug in numerical integration. There was a bug for computations where the number of cell DOFs was different from the number of integration points. Fixed via commit [0b3d4bf](https://github.com/gridap/Gridap.jl/commit/0b3d4bfadea48707c748fca0de65a51a598b6ca6)

## [0.2.0] - 2019-06-29

A changelog is not maintained for this version.

This version introduces the core finite element machinery for linear and non-linear problems,
single field and multi-field problems with terms integrated over the interior of the computational domain.

## [0.1.0] - 2019-05-20

A changelog is not maintained for this version.

This version is non functional. It is just a tag for registering the package.<|MERGE_RESOLUTION|>--- conflicted
+++ resolved
@@ -6,30 +6,23 @@
 
 ## [0.13.0] - Unreleased 
 
-### Changed
-<<<<<<< HEAD
-  - The meaning of `inward/outward` has slightly changed for `SkeletonCellBasis` objects. Now, by accessing to these properties a `ReducedSkeletonCellBasis` is returned, which allows to use the result in a more flexible way (in particular, the result can be used in a similar way than the result of `jump` or `mean`).Since PR [#317](https://github.com/gridap/Gridap.jl/pull/317).
+### Added
+
+  - kw-argument `space` to `LagrangianRefFE` constructor in order to select the type of underlying polynomial space, i.e., `:Q`, `:S`, or `:P`. Since PR [#320](https://github.com/gridap/Gridap.jl/pull/320).
+
+### Changed
+  - The meaning of `inward/outward` has slightly changed for `SkeletonCellBasis` objects. Now, by accessing to these properties a `ReducedSkeletonCellBasis` is returned, which allows to use the result in a more flexible way (in particular, the result can be used in a similar way than the result of `jump` or `mean`). Since PR [#317](https://github.com/gridap/Gridap.jl/pull/317).
   - Major refactoring in `ReferenceFEs` module. Since PR [#319](https://github.com/gridap/Gridap.jl/pull/319) and [#320](https://github.com/gridap/Gridap.jl/pull/320). In particular:
-    - `NodalReferenceFE` has been partially replaced with a new abstract type `LagrangianRefFE`.
-    - `GenericNodalCartesianRefFE` has been partially replaced by `GenericLagrangianRefFE`.
-    - `DiscRefFE` partially replaced by `PDiscRefFE`.
-
-## Removed
-  - Removals associated with the `ReferenceFEs` refactoring in PR [#319](https://github.com/gridap/Gridap.jl/pull/319) and [#320](https://github.com/gridap/Gridap.jl/pull/320):
-=======
-  - The meaning of `inward/outward` has slightly changed for `SkeletonCellBasis` objects. Now, by accessing to these properties a `ReducedSkeletonCellBasis` is returned, which allows to use the result in a more flexible way (in particular, the result can be used in a similar way than the result of `jump` or `mean`). Since PR [#317](https://github.com/gridap/Gridap.jl/pull/317).
-  - Major refactoring in `ReferenceFEs` module. Since PR [#319](https://github.com/gridap/Gridap.jl/pull/319). In particular:
     - `NodalReferenceFE` has been replaced by a new abstract type `LagrangianRefFE`.
     - `GenericNodalCartesianRefFE` has been replaced by `GenericLagrangianRefFE`.
-    - `DiscRefFE` replaced by `PDiscRefFE`.
 
 ### Removed
   - Removals associated with the `ReferenceFEs` refactoring in PR [#319](https://github.com/gridap/Gridap.jl/pull/319):
->>>>>>> 29d41bd3
     - Removed `QDiscRefFE` constructor. Use a standard `LagrangianRefFE` and `L2Conformity` instead.
     - Removed `PDiscRefFE` constructor. Use `LagrangianRefFE` constructor with the kw-argument `space=:P`.
     - Removed `CDLagrangianRefFE` constructor. Use a standard `LagrangianRefFE` and `CDConformity` instead.
     - Removed fields `face_own_dofs` and `face_own_dof_permutations` from `GenericRefFE`.
+    - Removed struct `DiscRefFE`.
 
 ### Fixed
   - Replaced `+=` by `add_entry!`. Since PR [#316](https://github.com/gridap/Gridap.jl/pull/316).
